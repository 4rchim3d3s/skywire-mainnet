--- conflicted
+++ resolved
@@ -44,7 +44,6 @@
 
 // Config configures the hypervisor.
 type Config struct {
-<<<<<<< HEAD
 	PK            cipher.PubKey   `json:"public_key"`
 	SK            cipher.SecKey   `json:"secret_key"`
 	DBPath        string          `json:"db_path"`        // Path to store database file.
@@ -52,14 +51,6 @@
 	Cookies       CookieConfig    `json:"cookies"`        // Configures cookies (for session management).
 	Interfaces    InterfaceConfig `json:"interfaces"`     // Configures exposed interfaces.
 	DmsgDiscovery string          `json:"dmsg_discovery"` // DmsgDiscovery address for dmsg usage
-=======
-	Cookies    CookieConfig    `json:"cookies"`     // Configures cookies (for session management).
-	Interfaces InterfaceConfig `json:"interfaces"`  // Configures exposed interfaces.
-	DBPath     string          `json:"db_path"`     // Path to store database file.
-	EnableAuth bool            `json:"enable_auth"` // Whether to enable user management.
-	PK         cipher.PubKey   `json:"public_key"`
-	SK         cipher.SecKey   `json:"secret_key"`
->>>>>>> d11e0f55
 }
 
 func makeConfig(testenv bool) Config {
@@ -90,12 +81,7 @@
 	if err != nil {
 		log.Fatalf("failed to generate WD config: %s", dir)
 	}
-<<<<<<< HEAD
 	c := makeConfig(testenv)
-=======
-
-	c := makeConfig()
->>>>>>> d11e0f55
 	c.DBPath = filepath.Join(dir, "users.db")
 
 	return c
