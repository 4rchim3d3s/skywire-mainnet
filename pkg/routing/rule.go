package routing

import (
	"encoding/binary"
	"errors"
	"fmt"
	"time"

	"github.com/google/uuid"
	"github.com/skycoin/dmsg/cipher"
)

// RuleHeaderSize represents the base size of a rule.
// All rules should be at-least this size.
// TODO(evanlinjin): Document the format of rules in comments.
const RuleHeaderSize = 13

// RuleType defines type of a routing rule
type RuleType byte

func (rt RuleType) String() string {
	switch rt {
	case RuleApp:
		return "App"
	case RuleForward:
		return "Forward"
	}

	return fmt.Sprintf("Unknown(%d)", rt)
}

const (
	// RuleApp defines App routing rule type.
	RuleApp RuleType = iota
	// RuleForward defines Forward routing rule type.
	RuleForward
)

// Rule represents a routing rule.
// There are two types of routing rules; App and Forward.
//
type Rule []byte

// Expiry returns rule's expiration time.
func (r Rule) Expiry() time.Time {
	ts := binary.BigEndian.Uint64(r)
	return time.Unix(int64(ts), 0)
}

// Type returns type of a rule.
func (r Rule) Type() RuleType {
	return RuleType(r[8])
}

// RouteID returns RouteID from the rule: reverse ID for an app rule
// and next ID for a forward rule.
func (r Rule) RouteID() RouteID {
	return RouteID(binary.BigEndian.Uint32(r[9:]))
}

// SetRouteID sets RouteID for the rule: reverse ID for an app rule
// and next ID for a forward rule.
func (r Rule) SetRouteID(routeID RouteID) {
	binary.BigEndian.PutUint32(r[9:], uint32(routeID))
}

// TransportID returns next transport ID for a forward rule.
func (r Rule) TransportID() uuid.UUID {
	if r.Type() != RuleForward {
		panic("invalid rule")
	}
	return uuid.Must(uuid.FromBytes(r[13:29]))
}

// RemotePK returns remove PK for an app rule.
func (r Rule) RemotePK() cipher.PubKey {
	if r.Type() != RuleApp {
		panic("invalid rule")
	}

	pk := cipher.PubKey{}
	if err := pk.UnmarshalBinary(r[13:46]); err != nil {
		log.WithError(err).Warn("Failed to unmarshal public key")
	}
	return pk
}

// RemotePort returns remote Port for an app rule.
func (r Rule) RemotePort() Port {
	if r.Type() != RuleApp {
		panic("invalid rule")
	}
	return Port(binary.BigEndian.Uint16(r[46:]))
}

// LocalPort returns local Port for an app rule.
func (r Rule) LocalPort() Port {
	if r.Type() != RuleApp {
		panic("invalid rule")
	}
	return Port(binary.BigEndian.Uint16(r[48:]))
}

// RegistrationID returns route ID which will be used to register this rule within
// the visor node.
func (r Rule) RegistrationID() RouteID {
	return RouteID(binary.BigEndian.Uint32(r[50:]))
}

func (r Rule) String() string {
	if r.Type() == RuleApp {
		return fmt.Sprintf("App: <resp-rid: %d><remote-pk: %s><remote-port: %d><local-port: %d>",
			r.RouteID(), r.RemotePK(), r.RemotePort(), r.LocalPort())
	}

	return fmt.Sprintf("Forward: <next-rid: %d><next-tid: %s>", r.RouteID(), r.TransportID())
}

// RuleAppFields summarizes App fields of a RoutingRule.
type RuleAppFields struct {
	RespRID    RouteID       `json:"resp_rid"`
	RemotePK   cipher.PubKey `json:"remote_pk"`
	RemotePort Port          `json:"remote_port"`
	LocalPort  Port          `json:"local_port"`
}

// RuleForwardFields summarizes Forward fields of a RoutingRule.
type RuleForwardFields struct {
	NextRID RouteID   `json:"next_rid"`
	NextTID uuid.UUID `json:"next_tid"`
}

// RuleSummary provides a summary of a RoutingRule.
type RuleSummary struct {
	ExpireAt       time.Time          `json:"expire_at"`
	Type           RuleType           `json:"rule_type"`
	AppFields      *RuleAppFields     `json:"app_fields,omitempty"`
	ForwardFields  *RuleForwardFields `json:"forward_fields,omitempty"`
	RegistrationID RouteID            `json:"registration_id"`
}

// ToRule converts RoutingRuleSummary to RoutingRule.
func (rs *RuleSummary) ToRule() (Rule, error) {
	if rs.Type == RuleApp && rs.AppFields != nil && rs.ForwardFields == nil {
		f := rs.AppFields
		return AppRule(rs.ExpireAt, f.RespRID, f.RemotePK, f.RemotePort, f.LocalPort, rs.RegistrationID), nil
	}
	if rs.Type == RuleForward && rs.AppFields == nil && rs.ForwardFields != nil {
		f := rs.ForwardFields
		return ForwardRule(rs.ExpireAt, f.NextRID, f.NextTID, rs.RegistrationID), nil
	}
	return nil, errors.New("invalid routing rule summary")
}

// Summary returns the RoutingRule's summary.
func (r Rule) Summary() *RuleSummary {
	summary := RuleSummary{
		ExpireAt:       r.Expiry(),
		Type:           r.Type(),
		RegistrationID: r.RegistrationID(),
	}
	if summary.Type == RuleApp {
		summary.AppFields = &RuleAppFields{
			RespRID:    r.RouteID(),
			RemotePK:   r.RemotePK(),
			RemotePort: r.RemotePort(),
			LocalPort:  r.LocalPort(),
		}
	} else {
		summary.ForwardFields = &RuleForwardFields{
			NextRID: r.RouteID(),
			NextTID: r.TransportID(),
		}
	}
	return &summary
}

// AppRule constructs a new consume RoutingRule.
<<<<<<< HEAD
func AppRule(expireAt time.Time, respRoute RouteID, remotePK cipher.PubKey, remotePort, localPort Port,
	registrationID RouteID) Rule {
	rule := make([]byte, 13)
=======
func AppRule(expireAt time.Time, respRoute RouteID, remotePK cipher.PubKey, remotePort, localPort Port) Rule {
	rule := make([]byte, RuleHeaderSize)
>>>>>>> d61a8579
	if expireAt.Unix() <= time.Now().Unix() {
		binary.BigEndian.PutUint64(rule[0:], 0)
	} else {
		binary.BigEndian.PutUint64(rule[0:], uint64(expireAt.Unix()))
	}

	rule[8] = byte(RuleApp)
	binary.BigEndian.PutUint32(rule[9:], uint32(respRoute))
	rule = append(rule, remotePK[:]...)
	rule = append(rule, 0, 0, 0, 0, 0, 0, 0, 0)
	binary.BigEndian.PutUint16(rule[46:], uint16(remotePort))
	binary.BigEndian.PutUint16(rule[48:], uint16(localPort))
	binary.BigEndian.PutUint32(rule[50:], uint32(registrationID))
	return Rule(rule)
}

// ForwardRule constructs a new forward RoutingRule.
<<<<<<< HEAD
func ForwardRule(expireAt time.Time, nextRoute RouteID, nextTrID uuid.UUID, registrationID RouteID) Rule {
	rule := make([]byte, 13)
=======
func ForwardRule(expireAt time.Time, nextRoute RouteID, nextTrID uuid.UUID) Rule {
	rule := make([]byte, RuleHeaderSize)
>>>>>>> d61a8579
	if expireAt.Unix() <= time.Now().Unix() {
		binary.BigEndian.PutUint64(rule[0:], 0)
	} else {
		binary.BigEndian.PutUint64(rule[0:], uint64(expireAt.Unix()))
	}

	rule[8] = byte(RuleForward)
	binary.BigEndian.PutUint32(rule[9:], uint32(nextRoute))
	rule = append(rule, nextTrID[:]...)
	rule = append(rule, 0, 0, 0, 0, 0, 0, 0, 0, 0, 0, 0, 0, 0, 0, 0, 0, 0, 0, 0, 0, 0, 0, 0, 0, 0)
	binary.BigEndian.PutUint32(rule[50:], uint32(registrationID))
	return Rule(rule)
}<|MERGE_RESOLUTION|>--- conflicted
+++ resolved
@@ -176,14 +176,9 @@
 }
 
 // AppRule constructs a new consume RoutingRule.
-<<<<<<< HEAD
 func AppRule(expireAt time.Time, respRoute RouteID, remotePK cipher.PubKey, remotePort, localPort Port,
 	registrationID RouteID) Rule {
-	rule := make([]byte, 13)
-=======
-func AppRule(expireAt time.Time, respRoute RouteID, remotePK cipher.PubKey, remotePort, localPort Port) Rule {
 	rule := make([]byte, RuleHeaderSize)
->>>>>>> d61a8579
 	if expireAt.Unix() <= time.Now().Unix() {
 		binary.BigEndian.PutUint64(rule[0:], 0)
 	} else {
@@ -201,13 +196,8 @@
 }
 
 // ForwardRule constructs a new forward RoutingRule.
-<<<<<<< HEAD
 func ForwardRule(expireAt time.Time, nextRoute RouteID, nextTrID uuid.UUID, registrationID RouteID) Rule {
-	rule := make([]byte, 13)
-=======
-func ForwardRule(expireAt time.Time, nextRoute RouteID, nextTrID uuid.UUID) Rule {
 	rule := make([]byte, RuleHeaderSize)
->>>>>>> d61a8579
 	if expireAt.Unix() <= time.Now().Unix() {
 		binary.BigEndian.PutUint64(rule[0:], 0)
 	} else {
