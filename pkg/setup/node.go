--- conflicted
+++ resolved
@@ -8,13 +8,11 @@
 	"sync"
 	"time"
 
-<<<<<<< HEAD
 	"github.com/google/uuid"
-=======
+
 	"github.com/skycoin/skywire/pkg/snet"
 
 	"github.com/skycoin/dmsg"
->>>>>>> be7b1eb4
 
 	"github.com/skycoin/dmsg/cipher"
 	"github.com/skycoin/dmsg/disc"
@@ -297,11 +295,7 @@
 }
 
 func (sn *Node) connectLoop(ctx context.Context, on cipher.PubKey, ld routing.LoopData) error {
-<<<<<<< HEAD
 	proto, err := sn.dialAndCreateProto(ctx, on)
-=======
-	tr, err := sn.dmsgC.Dial(ctx, on, snet.AwaitSetupPort)
->>>>>>> be7b1eb4
 	if err != nil {
 		return err
 	}
@@ -324,15 +318,11 @@
 }
 
 func (sn *Node) closeLoop(ctx context.Context, on cipher.PubKey, ld routing.LoopData) error {
-<<<<<<< HEAD
-	proto, err := sn.dialAndCreateProto(ctx, on)
-=======
 	fmt.Printf(">>> BEGIN: closeLoop(%s, ld)\n", on)
 	defer fmt.Printf(">>>   END: closeLoop(%s, ld)\n", on)
 
-	tr, err := sn.dmsgC.Dial(ctx, on, snet.AwaitSetupPort)
+	proto, err := sn.dialAndCreateProto(ctx, on)
 	fmt.Println(">>> *****: closeLoop() dialed:", err)
->>>>>>> be7b1eb4
 	if err != nil {
 		return err
 	}
@@ -346,15 +336,10 @@
 	return nil
 }
 
-<<<<<<< HEAD
-func (sn *Node) addRule(ctx context.Context, pubKey cipher.PubKey, rule routing.Rule,
+func (sn *Node) setupRule(ctx context.Context, pubKey cipher.PubKey, rule routing.Rule,
 	regIDChIn <-chan routing.RouteID, regIDChOut chan<- routing.RouteID) (routing.RouteID, error) {
+	sn.Logger.Debugf("trying to setup setup rule: %v with %s\n", rule, pubKey)
 	proto, err := sn.dialAndCreateProto(ctx, pubKey)
-=======
-func (sn *Node) setupRule(ctx context.Context, pubKey cipher.PubKey, rule routing.Rule) (routeID routing.RouteID, err error) {
-	sn.Logger.Debugf("dialing to %s to setup rule: %v\n", pubKey, rule)
-	tr, err := sn.dmsgC.Dial(ctx, pubKey, snet.AwaitSetupPort)
->>>>>>> be7b1eb4
 	if err != nil {
 		return 0, err
 	}
@@ -391,7 +376,7 @@
 
 func (sn *Node) dialAndCreateProto(ctx context.Context, pubKey cipher.PubKey) (*Protocol, error) {
 	sn.Logger.Debugf("dialing to %s\n", pubKey)
-	tr, err := sn.messenger.Dial(ctx, pubKey)
+	tr, err := sn.dmsgC.Dial(ctx, pubKey, snet.AwaitSetupPort)
 	if err != nil {
 		return nil, fmt.Errorf("transport: %s", err)
 	}
