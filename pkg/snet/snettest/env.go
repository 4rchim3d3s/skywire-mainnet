--- conflicted
+++ resolved
@@ -14,12 +14,9 @@
 	"github.com/SkycoinProject/skywire-mainnet/pkg/skyenv"
 	"github.com/SkycoinProject/skywire-mainnet/pkg/snet"
 	"github.com/SkycoinProject/skywire-mainnet/pkg/snet/stcp"
-<<<<<<< HEAD
 	"github.com/SkycoinProject/skywire-mainnet/pkg/snet/stcph"
 	"github.com/SkycoinProject/skywire-mainnet/pkg/snet/stcpr"
 	"github.com/SkycoinProject/skywire-mainnet/pkg/snet/sudp"
-=======
->>>>>>> d94dfe13
 )
 
 // KeyPair holds a public/private key pair.
@@ -69,14 +66,7 @@
 
 	table := stcp.NewTable(tableEntries)
 
-<<<<<<< HEAD
 	var hasDmsg, hasStcp, hasStcpr, hasStcph, hasSudp bool
-=======
-	var hasDmsg, hasStcp bool
-
-	// TODO: https://github.com/SkycoinProject/skywire-mainnet/issues/395
-	// var hasStcpr, hasStcph bool
->>>>>>> d94dfe13
 
 	for _, network := range networks {
 		switch network {
@@ -84,21 +74,12 @@
 			hasDmsg = true
 		case stcp.Type:
 			hasStcp = true
-<<<<<<< HEAD
 		case stcpr.Type:
 			hasStcpr = true
 		case stcph.Type:
 			hasStcph = true
 		case sudp.Type:
 			hasSudp = true
-=======
-
-			// TODO: https://github.com/SkycoinProject/skywire-mainnet/issues/395
-			// case stcpr.Type:
-			// 	hasStcpr = true
-			// case stcph.Type:
-			// 	hasStcph = true
->>>>>>> d94dfe13
 		}
 	}
 
@@ -128,14 +109,14 @@
 			clients.StcpC = stcp.NewClient(pairs.PK, pairs.SK, table)
 		}
 
-		// TODO: https://github.com/SkycoinProject/skywire-mainnet/issues/395
-		// if hasStcpr {
-		// 	clients.StcprC = stcpr.NewClient(pairs.PK, pairs.SK, addressResolver, addr)
-		// }
+		if hasStcpr {
+			// TODO: https://github.com/SkycoinProject/skywire-mainnet/issues/395
+			// clients.StcprC = stcpr.NewClient(pairs.PK, pairs.SK, addressResolver, addr)
+		}
 		//
-		// if hasStcph {
-		// 	clients.StcphC = stcph.NewClient(pairs.PK, pairs.SK, addressResolver)
-		// }
+		if hasStcph {
+			// 	clients.StcphC = stcph.NewClient(pairs.PK, pairs.SK, addressResolver)
+		}
 
 		if hasSudp {
 			clients.SudpC = sudp.NewClient(pairs.PK, pairs.SK, table)
