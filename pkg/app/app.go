/*
Package app implements app to node communication interface.
*/
package app

import (
	"encoding/json"
	"errors"
	"fmt"
	"io"
	"net"
	"os"
	"os/exec"
	"path/filepath"
	"sync"

<<<<<<< HEAD
	"github.com/skycoin/skycoin/src/util/logging"
=======
	"github.com/skycoin/skywire/pkg/routing"
>>>>>>> dd7882fa
)

const (
	// DefaultIn holds value of inFd for Apps setup via Node
	DefaultIn = uintptr(3)

	// DefaultOut holds value of outFd for Apps setup via Node
	DefaultOut = uintptr(4)
)

var (
	log = logging.MustGetLogger("app")
)

// Config defines configuration parameters for App
type Config struct {
	AppName         string `json:"app-name"`
	AppVersion      string `json:"app-version"`
	ProtocolVersion string `json:"protocol-version"`
}

// App represents client side in app's client-server communication
// interface.
type App struct {
	config Config
	proto  *Protocol

	acceptChan chan [2]routing.Addr
	doneChan   chan struct{}

	conns map[routing.Loop]io.ReadWriteCloser
	mu    sync.Mutex
}

// Command setups pipe connection and returns *exec.Cmd for an App
// with initialized connection.
func Command(config *Config, appsPath string, args []string) (net.Conn, *exec.Cmd, error) {
	srvConn, clientConn, err := OpenPipeConn()
	if err != nil {
		return nil, nil, fmt.Errorf("failed to open piped connection: %s", err)
	}

	binaryPath := filepath.Join(appsPath, fmt.Sprintf("%s.v%s", config.AppName, config.AppVersion))
	cmd := exec.Command(binaryPath, args...) // nolint:gosec
	cmd.ExtraFiles = []*os.File{clientConn.inFile, clientConn.outFile}

	return srvConn, cmd, nil
}

// SetupFromPipe connects to a pipe, starts protocol loop and performs
// initialization request with the Server.
func SetupFromPipe(config *Config, inFD, outFD uintptr) (*App, error) {
	pipeConn, err := NewPipeConn(inFD, outFD)
	if err != nil {
		return nil, fmt.Errorf("failed to open pipe: %s", err)
	}

	app := &App{
		config:     *config,
		proto:      NewProtocol(pipeConn),
		acceptChan: make(chan [2]routing.Addr),
		doneChan:   make(chan struct{}),
		conns:      make(map[routing.Loop]io.ReadWriteCloser),
	}

	go app.handleProto()

	if err := app.proto.Send(FrameInit, config, nil); err != nil {
		if err := app.Close(); err != nil {
			log.WithError(err).Warn("Failed to close app")
		}
		return nil, fmt.Errorf("INIT handshake failed: %s", err)
	}

	return app, nil
}

// Setup setups app using default pair of pipes
func Setup(config *Config) (*App, error) {
	return SetupFromPipe(config, DefaultIn, DefaultOut)
}

// Close implements io.Closer for an App.
func (app *App) Close() error {
	if app == nil {
		return nil
	}

	select {
	case <-app.doneChan: // already closed
	default:
		close(app.doneChan)
	}

	app.mu.Lock()
	for addr, conn := range app.conns {
		connAddr := addr
		if err := app.proto.Send(FrameClose, &connAddr, nil); err != nil {
			log.WithError(err).Warn("Failed to send command frame")
		}
		if err := conn.Close(); err != nil {
			log.WithError(err).Warn("Failed to close connection")
		}
	}
	app.mu.Unlock()

	return app.proto.Close()
}

// Accept awaits for incoming loop confirmation request from a Node and
// returns net.Conn for received loop.
func (app *App) Accept() (net.Conn, error) {
	addrs := <-app.acceptChan
	laddr := addrs[0]
	raddr := addrs[1]

	loop := routing.Loop{Local: routing.Addr{Port: laddr.Port}, Remote: raddr}
	conn, out := net.Pipe()
	app.mu.Lock()
	app.conns[loop] = conn
	app.mu.Unlock()
	go app.serveConn(loop, conn)
	return newAppConn(out, laddr, raddr), nil
}

// Dial sends create loop request to a Node and returns net.Conn for created loop.
func (app *App) Dial(raddr routing.Addr) (net.Conn, error) {
	var laddr routing.Addr
	err := app.proto.Send(FrameCreateLoop, raddr, &laddr)
	if err != nil {
		return nil, err
	}
	loop := routing.Loop{Local: routing.Addr{Port: laddr.Port}, Remote: raddr}
	conn, out := net.Pipe()
	app.mu.Lock()
	app.conns[loop] = conn
	app.mu.Unlock()
	go app.serveConn(loop, conn)
	return newAppConn(out, laddr, raddr), nil
}

// Addr returns empty Addr, implements net.Listener.
func (app *App) Addr() net.Addr {
	return routing.Addr{}
}

func (app *App) handleProto() {
	err := app.proto.Serve(func(frame Frame, payload []byte) (res interface{}, err error) {
		switch frame {
		case FrameConfirmLoop:
			err = app.confirmLoop(payload)
		case FrameSend:
			err = app.forwardPacket(payload)
		case FrameClose:
			err = app.closeConn(payload)
		default:
			err = errors.New("unexpected frame")
		}

		return res, err
	})

	if err != nil {
		return
	}
}

<<<<<<< HEAD
func (app *App) serveConn(addr *LoopAddr, conn io.ReadWriteCloser) {
	defer func() {
		if err := conn.Close(); err != nil {
			log.WithError(err).Warn("failed to close connection")
		}
	}()
=======
func (app *App) serveConn(loop routing.Loop, conn io.ReadWriteCloser) {
	defer conn.Close()
>>>>>>> dd7882fa

	for {
		buf := make([]byte, 32*1024)
		n, err := conn.Read(buf)
		if err != nil {
			break
		}

		packet := &Packet{Loop: loop, Payload: buf[:n]}
		if err := app.proto.Send(FrameSend, packet, nil); err != nil {
			break
		}
	}

	app.mu.Lock()
<<<<<<< HEAD
	if _, ok := app.conns[*addr]; ok {
		if err := app.proto.Send(FrameClose, &addr, nil); err != nil {
			log.WithError(err).Warn("Failed to send command frame")
		}
=======
	if _, ok := app.conns[loop]; ok {
		app.proto.Send(FrameClose, &loop, nil) // nolint: errcheck
>>>>>>> dd7882fa
	}
	delete(app.conns, loop)
	app.mu.Unlock()
}

func (app *App) forwardPacket(data []byte) error {
	packet := &Packet{}
	if err := json.Unmarshal(data, packet); err != nil {
		return err
	}

	app.mu.Lock()
	conn := app.conns[packet.Loop]
	app.mu.Unlock()

	if conn == nil {
		return errors.New("no listeners")
	}

	_, err := conn.Write(packet.Payload)
	return err
}

func (app *App) closeConn(data []byte) error {
	var loop routing.Loop
	if err := json.Unmarshal(data, &loop); err != nil {
		return err
	}

	app.mu.Lock()
	conn := app.conns[loop]
	delete(app.conns, loop)
	app.mu.Unlock()

	return conn.Close()
}

func (app *App) confirmLoop(data []byte) error {
	var addrs [2]routing.Addr
	if err := json.Unmarshal(data, &addrs); err != nil {
		return err
	}

	laddr := addrs[0]
	raddr := addrs[1]

	app.mu.Lock()
	conn := app.conns[routing.Loop{Local: laddr, Remote: raddr}]
	app.mu.Unlock()

	if conn != nil {
		return errors.New("loop is already created")
	}

	select {
	case app.acceptChan <- addrs:
	default:
	}

	return nil
}

type appConn struct {
	net.Conn
	laddr routing.Addr
	raddr routing.Addr
}

func newAppConn(conn net.Conn, laddr, raddr routing.Addr) *appConn {
	return &appConn{conn, laddr, raddr}
}

func (conn *appConn) LocalAddr() net.Addr {
	return conn.laddr
}

func (conn *appConn) RemoteAddr() net.Addr {
	return conn.raddr
}<|MERGE_RESOLUTION|>--- conflicted
+++ resolved
@@ -14,11 +14,9 @@
 	"path/filepath"
 	"sync"
 
-<<<<<<< HEAD
 	"github.com/skycoin/skycoin/src/util/logging"
-=======
+
 	"github.com/skycoin/skywire/pkg/routing"
->>>>>>> dd7882fa
 )
 
 const (
@@ -186,17 +184,12 @@
 	}
 }
 
-<<<<<<< HEAD
-func (app *App) serveConn(addr *LoopAddr, conn io.ReadWriteCloser) {
+func (app *App) serveConn(loop routing.Loop, conn io.ReadWriteCloser) {
 	defer func() {
 		if err := conn.Close(); err != nil {
 			log.WithError(err).Warn("failed to close connection")
 		}
 	}()
-=======
-func (app *App) serveConn(loop routing.Loop, conn io.ReadWriteCloser) {
-	defer conn.Close()
->>>>>>> dd7882fa
 
 	for {
 		buf := make([]byte, 32*1024)
@@ -212,15 +205,10 @@
 	}
 
 	app.mu.Lock()
-<<<<<<< HEAD
-	if _, ok := app.conns[*addr]; ok {
-		if err := app.proto.Send(FrameClose, &addr, nil); err != nil {
+	if _, ok := app.conns[loop]; ok {
+		if err := app.proto.Send(FrameClose, &loop, nil); err != nil {
 			log.WithError(err).Warn("Failed to send command frame")
 		}
-=======
-	if _, ok := app.conns[loop]; ok {
-		app.proto.Send(FrameClose, &loop, nil) // nolint: errcheck
->>>>>>> dd7882fa
 	}
 	delete(app.conns, loop)
 	app.mu.Unlock()
