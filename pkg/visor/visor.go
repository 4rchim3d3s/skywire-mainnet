--- conflicted
+++ resolved
@@ -246,20 +246,10 @@
 
 	visor.startedAt = time.Now()
 
-<<<<<<< HEAD
-	pathutil.EnsureDir(visor.dir())
-=======
-	// Start pty.
-	if visor.pty != nil {
-		go visor.pty.ServeRemoteRequests(ctx)
-		go visor.pty.ServeCLIRequests(ctx)
-	}
-
 	if err := pathutil.EnsureDir(visor.dir()); err != nil {
 		return err
 	}
 
->>>>>>> b9ff295d
 	visor.closePreviousApps()
 
 	for _, ac := range visor.appsConf {
