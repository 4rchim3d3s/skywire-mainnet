// Package visor implements skywire visor.
package visor

import (
	"bufio"
	"context"
	"encoding/json"
	"errors"
	"fmt"
	"io/ioutil"
	"net"
	"os"
	"os/exec"
	"path/filepath"
	"runtime"
	"strconv"
	"strings"
	"sync"
	"syscall"
	"time"

	"github.com/SkycoinProject/dmsg"
	"github.com/SkycoinProject/dmsg/cipher"
	"github.com/SkycoinProject/dmsg/dmsgpty"
	"github.com/SkycoinProject/skycoin/src/util/logging"

	"github.com/SkycoinProject/skywire-mainnet/internal/skyenv"
	"github.com/SkycoinProject/skywire-mainnet/pkg/app/appcommon"
	"github.com/SkycoinProject/skywire-mainnet/pkg/app/appnet"
	"github.com/SkycoinProject/skywire-mainnet/pkg/app/appserver"
	"github.com/SkycoinProject/skywire-mainnet/pkg/restart"
	"github.com/SkycoinProject/skywire-mainnet/pkg/routefinder/rfclient"
	"github.com/SkycoinProject/skywire-mainnet/pkg/router"
	"github.com/SkycoinProject/skywire-mainnet/pkg/routing"
	"github.com/SkycoinProject/skywire-mainnet/pkg/snet"
	"github.com/SkycoinProject/skywire-mainnet/pkg/transport"
	"github.com/SkycoinProject/skywire-mainnet/pkg/util/pathutil"
	"github.com/SkycoinProject/skywire-mainnet/pkg/util/updater"
)

// AppStatus defines running status of an App.
type AppStatus int

const (
	// AppStatusStopped represents status of a stopped App.
	AppStatusStopped AppStatus = iota

	// AppStatusRunning represents status of a running App.
	AppStatusRunning
)

var (
	// ErrUnknownApp represents lookup error for App related calls.
	ErrUnknownApp = errors.New("unknown app")
	// ErrNoConfigPath is returned on attempt to read/write config when visor contains no config path.
	ErrNoConfigPath = errors.New("no config path")
)

const supportedProtocolVersion = "0.1.0"

const ownerRWX = 0700

var reservedPorts = map[routing.Port]string{0: "router", 1: "skychat", 3: "skysocks"}

// AppState defines state parameters for a registered App.
type AppState struct {
	Name      string       `json:"name"`
	AutoStart bool         `json:"autostart"`
	Port      routing.Port `json:"port"`
	Status    AppStatus    `json:"status"`
}

// Visor provides messaging runtime for Apps by setting up all
// necessary connections and performing messaging gateway functions.
type Visor struct {
	conf   *Config
	router router.Router
	n      *snet.Network
	tm     *transport.Manager
	pty    *dmsgpty.Host

	Logger *logging.MasterLogger
	logger *logging.Logger

	confPath  *string
	appsPath  string
	localPath string
	appsConf  map[string]AppConfig

	startedAt  time.Time
	restartCtx *restart.Context
	updater    *updater.Updater

	pidMu sync.Mutex

	cliLis net.Listener
	hvErrs map[cipher.PubKey]chan error // errors returned when the associated hypervisor ServeRPCClient returns

	procManager  appserver.ProcManager
	appRPCServer *appserver.Server

	// cancel is to be called when visor.Close is triggered.
	cancel context.CancelFunc
}

// NewVisor constructs new Visor.
func NewVisor(cfg *Config, logger *logging.MasterLogger, restartCtx *restart.Context, cfgPath *string) (*Visor, error) {
	ctx := context.Background()

	visor := &Visor{
		conf:     cfg,
		confPath: cfgPath,
	}

	visor.Logger = logger
	visor.logger = visor.Logger.PackageLogger("skywire")

	restartCheckDelay, err := time.ParseDuration(cfg.RestartCheckDelay)
	if err == nil {
		restartCtx.SetCheckDelay(restartCheckDelay)
	}

	restartCtx.RegisterLogger(visor.logger)

	visor.restartCtx = restartCtx

	pk := cfg.Visor.StaticPubKey
	sk := cfg.Visor.StaticSecKey

	fmt.Println("min sessions:", cfg.Dmsg.SessionsCount)
	visor.n = snet.New(snet.Config{
		PubKey:          pk,
		SecKey:          sk,
		TpNetworks:      []string{dmsg.Type, snet.STcpType}, // TODO: Have some way to configure this.
		DmsgDiscAddr:    cfg.Dmsg.Discovery,
		DmsgMinSessions: cfg.Dmsg.SessionsCount,
		STCPLocalAddr:   cfg.STCP.LocalAddr,
		STCPTable:       cfg.STCP.PubKeyTable,
	})
	if err := visor.n.Init(ctx); err != nil {
		return nil, fmt.Errorf("failed to init network: %v", err)
	}

	if cfg.DmsgPty != nil {
		pty, err := cfg.DmsgPtyHost(visor.n.Dmsg())
		if err != nil {
			return nil, fmt.Errorf("failed to setup pty: %v", err)
		}
		visor.pty = pty
	} else {
		logger.Info("'dmsgpty' is not configured, skipping...")
	}

	trDiscovery, err := cfg.TransportDiscovery()
	if err != nil {
		return nil, fmt.Errorf("invalid transport discovery config: %s", err)
	}
	logStore, err := cfg.TransportLogStore()
	if err != nil {
		return nil, fmt.Errorf("invalid TransportLogStore: %s", err)
	}
	tmConfig := &transport.ManagerConfig{
		PubKey:          pk,
		SecKey:          sk,
		DefaultVisors:   cfg.TrustedVisors,
		DiscoveryClient: trDiscovery,
		LogStore:        logStore,
	}
	visor.tm, err = transport.NewManager(visor.n, tmConfig)
	if err != nil {
		return nil, fmt.Errorf("transport manager: %s", err)
	}

	rConfig := &router.Config{
		Logger:           visor.Logger.PackageLogger("router"),
		PubKey:           pk,
		SecKey:           sk,
		TransportManager: visor.tm,
		RouteFinder:      rfclient.NewHTTP(cfg.Routing.RouteFinder, time.Duration(cfg.Routing.RouteFinderTimeout)),
		SetupNodes:       cfg.Routing.SetupNodes,
	}

	r, err := router.New(visor.n, rConfig)
	if err != nil {
		return nil, fmt.Errorf("failed to setup router: %v", err)
	}
	visor.router = r

	visor.appsConf, err = cfg.AppsConfig()
	if err != nil {
		return nil, fmt.Errorf("invalid AppsConfig: %s", err)
	}

	visor.appsPath, err = cfg.AppsDir()
	if err != nil {
		return nil, fmt.Errorf("invalid AppsPath: %s", err)
	}

	visor.localPath, err = cfg.LocalDir()
	if err != nil {
		return nil, fmt.Errorf("invalid LocalPath: %s", err)
	}

	if lvl, err := logging.LevelFromString(cfg.LogLevel); err == nil {
		visor.Logger.SetLevel(lvl)
	}

	if cfg.Interfaces.RPCAddress != "" {
		l, err := net.Listen("tcp", cfg.Interfaces.RPCAddress)
		if err != nil {
			return nil, fmt.Errorf("failed to setup RPC listener: %s", err)
		}
		visor.cliLis = l
	}

	visor.hvErrs = make(map[cipher.PubKey]chan error, len(cfg.Hypervisors))
	for _, hv := range cfg.Hypervisors {
		visor.hvErrs[hv.PubKey] = make(chan error, 1)
	}

	visor.appRPCServer = appserver.New(logging.MustGetLogger("app_rpc_server"), visor.conf.AppServerSockFile)

	go func() {
		if err := visor.appRPCServer.ListenAndServe(); err != nil {
			visor.logger.WithError(err).Error("error serving RPC")
		}
	}()

	visor.procManager = appserver.NewProcManager(logging.MustGetLogger("proc_manager"), visor.appRPCServer)

	visor.updater = updater.New(visor.logger, visor.restartCtx, visor.appsPath)

	return visor, err
}

// Start spawns auto-started Apps, starts router and RPC interfaces .
func (visor *Visor) Start() error {
	skywireNetworker := appnet.NewSkywireNetworker(logging.MustGetLogger("skynet"), visor.router)
	if err := appnet.AddNetworker(appnet.TypeSkynet, skywireNetworker); err != nil {
		return fmt.Errorf("failed to add skywire networker: %v", err)
	}

	ctx, cancel := context.WithCancel(context.Background())
	visor.cancel = cancel
	defer cancel()

	visor.startedAt = time.Now()

	pathutil.EnsureDir(visor.dir())
	visor.closePreviousApps()

	for _, ac := range visor.appsConf {
		if !ac.AutoStart {
			continue
		}

		go func(a AppConfig) {
			if err := visor.SpawnApp(&a, nil); err != nil {
				visor.logger.Warnf("App %s stopped working: %v", a.App, err)
			}
		}(ac)
	}

	// Start pty.
	if visor.pty != nil {
		log := visor.Logger.PackageLogger("dmsgpty")
		// dmsgpty cli
		if visor.conf.DmsgPty.CLINet == "unix" {
			if err := os.MkdirAll(filepath.Dir(visor.conf.DmsgPty.CLIAddr), ownerRWX); err != nil {
				log.WithError(err).Debug("Failed to prepare unix file dir.")
			}
		}
		ptyL, err := net.Listen(visor.conf.DmsgPty.CLINet, visor.conf.DmsgPty.CLIAddr)
		if err != nil {
			return fmt.Errorf("failed to start dmsgpty cli listener: %v", err)
		}
		go func() {
			log.WithField("net", visor.conf.DmsgPty.CLINet).
				WithField("addr", visor.conf.DmsgPty.CLIAddr).
				Info("Serving dmsgpty CLI.")
			if err := visor.pty.ServeCLI(ctx, ptyL); err != nil {
				log.WithError(err).
					WithField("entity", "dmsgpty-host").
					WithField("func", ".ServeCLI()").
					Error()
				cancel()
			}
		}()
		// dmsgpty serve
		go func() {
			log.WithField("dmsg_port", visor.conf.DmsgPty.Port).
				Info("Serving dmsg.")
			if err := visor.pty.ListenAndServe(ctx, visor.conf.DmsgPty.Port); err != nil {
				log.WithError(err).
					WithField("entity", "dmsgpty-host").
					WithField("func", ".ListenAndServe()").
					Error()
				cancel()
			}
		}()
	}

	// prepare visor RPC

	if visor.cliLis != nil {
		visor.logger.Info("Starting RPC interface on ", visor.cliLis.Addr())
		go newRPCServer(visor, "CLI").Accept(visor.cliLis)
	}
	if visor.hvErrs != nil {
		for hvPK, hvErrs := range visor.hvErrs {
			log := visor.Logger.PackageLogger("hypervisor_client").
				WithField("hypervisor_pk", hvPK)
			addr := dmsg.Addr{PK: hvPK, Port: skyenv.DmsgHypervisorPort}
			rpcS := newRPCServer(visor, addr.PK.String()[:6])
			go ServeRPCClient(ctx, log, visor.n, rpcS, addr, hvErrs)
		}
	}

	visor.logger.Info("Starting packet router")

	if err := visor.router.Serve(ctx); err != nil {
		return fmt.Errorf("failed to start Visor: %s", err)
	}

	return nil
}

func (visor *Visor) dir() string {
	return pathutil.VisorDir(visor.conf.Visor.StaticPubKey)
}

func (visor *Visor) pidFile() *os.File {
	f, err := os.OpenFile(filepath.Join(visor.dir(), "apps-pid.txt"), os.O_RDWR|os.O_CREATE, 0600)
	if err != nil {
		panic(err)
	}

	return f
}

func (visor *Visor) closePreviousApps() {
	visor.logger.Info("killing previously ran apps if any...")

	pids := visor.pidFile()
	defer func() {
		if err := pids.Close(); err != nil {
			visor.logger.Warnf("error closing PID file: %s", err)
		}
	}()

	scanner := bufio.NewScanner(pids)
	for scanner.Scan() {
		appInfo := strings.Split(scanner.Text(), " ")
		if len(appInfo) != 2 {
			visor.logger.Fatalf("error parsing %s. Err: %s", pids.Name(), errors.New("line should be: [app name] [pid]"))
		}

		pid, err := strconv.Atoi(appInfo[1])
		if err != nil {
			visor.logger.Fatalf("error parsing %s. Err: %s", pids.Name(), err)
		}

		visor.stopUnhandledApp(appInfo[0], pid)
	}

	// empty file
	pathutil.AtomicWriteFile(pids.Name(), []byte{})
}

func (visor *Visor) stopUnhandledApp(name string, pid int) {
	p, err := os.FindProcess(pid)
	if err != nil {
		if runtime.GOOS != "windows" {
			visor.logger.Infof("Previous app %s ran by this visor with pid: %d not found", name, pid)
		}
		return
	}

	err = p.Signal(syscall.SIGKILL)
	if err != nil {
		return
	}

	visor.logger.Infof("Found and killed hanged app %s with pid %d previously ran by this visor", name, pid)
}

// Close safely stops spawned Apps and Visor.
func (visor *Visor) Close() (err error) {
	if visor == nil {
		return nil
	}

	if visor.cancel != nil {
		visor.cancel()
	}

	if visor.cliLis != nil {
		if err = visor.cliLis.Close(); err != nil {
			visor.logger.WithError(err).Error("failed to close CLI listener")
		} else {
			visor.logger.Info("CLI listener closed successfully")
		}
	}
	if visor.hvErrs != nil {
		for hvPK, hvErr := range visor.hvErrs {
			visor.logger.
				WithError(<-hvErr).
				WithField("hypervisor_pk", hvPK).
				Info("Closed hypervisor connection.")
		}
	}

	visor.procManager.StopAll()

	if err = visor.router.Close(); err != nil {
		visor.logger.WithError(err).Error("failed to stop router")
	} else {
		visor.logger.Info("router stopped successfully")
	}

	if err := visor.appRPCServer.Close(); err != nil {
		visor.logger.WithError(err).Error("error closing RPC server")
	}

	if err := UnlinkSocketFiles(visor.conf.AppServerSockFile); err != nil {
		visor.logger.WithError(err).Errorf("Failed to unlink socket file %s", visor.conf.AppServerSockFile)
	} else {
		visor.logger.Infof("Socket file %s removed successfully", visor.conf.AppServerSockFile)
	}

	return err
}

<<<<<<< HEAD
// Exec executes a shell command. It returns combined stdout and stderr output and an error.
func (visor *Visor) Exec(command string) ([]byte, error) {
	args := strings.Split(command, " ")
	cmd := exec.Command(args[0], args[1:]...) // nolint: gosec
	return cmd.CombinedOutput()
}

// App returns a single app state of given name.
func (visor *Visor) App(name string) (*AppState, bool) {
	app, ok := visor.appsConf[name]
	if !ok {
		return nil, false
	}
	state := &AppState{app.App, app.AutoStart, app.Port, AppStatusStopped}
	if visor.procManager.Exists(app.App) {
		state.Status = AppStatusRunning
	}
	return state, true
}

=======
>>>>>>> 293775e4
// Apps returns list of AppStates for all registered apps.
func (visor *Visor) Apps() []*AppState {
	// TODO: move app states to the app module
	res := make([]*AppState, 0)

	for _, app := range visor.appsConf {
		state := &AppState{app.App, app.AutoStart, app.Port, AppStatusStopped}

		if visor.procManager.Exists(app.App) {
			state.Status = AppStatusRunning
		}

		res = append(res, state)
	}

	return res
}

// StartApp starts registered App.
func (visor *Visor) StartApp(appName string) error {
	for _, app := range visor.appsConf {
		if app.App == appName {
			startCh := make(chan struct{})

			go func(app AppConfig) {
				if err := visor.SpawnApp(&app, startCh); err != nil {
					visor.logger.Warnf("App %s stopped working: %v", appName, err)
				}
			}(app)

			<-startCh
			return nil
		}
	}

	return ErrUnknownApp
}

// SpawnApp configures and starts new App.
func (visor *Visor) SpawnApp(config *AppConfig, startCh chan<- struct{}) (err error) {
	visor.logger.Infof("Starting %s", config.App)

	if app, ok := reservedPorts[config.Port]; ok && app != config.App {
		return fmt.Errorf("can't bind to reserved port %d", config.Port)
	}

	appCfg := appcommon.Config{
		Name:         config.App,
		SockFilePath: visor.conf.AppServerSockFile,
		VisorPK:      visor.conf.Visor.StaticPubKey.Hex(),
		BinaryDir:    visor.appsPath,
		WorkDir:      filepath.Join(visor.localPath, config.App),
	}

	if _, err := ensureDir(appCfg.WorkDir); err != nil {
		return err
	}

	// TODO: make PackageLogger return *RuleEntry. FieldLogger doesn't expose Writer.
	logger := visor.logger.WithField("_module", config.App).Writer()
	errLogger := visor.logger.WithField("_module", config.App+"[ERROR]").Writer()

	defer func() {
		if logErr := logger.Close(); err == nil && logErr != nil {
			err = logErr
		}

		if logErr := errLogger.Close(); err == nil && logErr != nil {
			err = logErr
		}
	}()

	appLogger := logging.MustGetLogger(fmt.Sprintf("app_%s", config.App))
	appArgs := append([]string{filepath.Join(visor.dir(), config.App)}, config.Args...)

	pid, err := visor.procManager.Start(appLogger, appCfg, appArgs, logger, errLogger)
	if err != nil {
		return fmt.Errorf("error running app %s: %v", config.App, err)
	}

	if startCh != nil {
		startCh <- struct{}{}
	}

	visor.pidMu.Lock()
	visor.logger.Infof("storing app %s pid %d", config.App, pid)
	visor.persistPID(config.App, pid)
	visor.pidMu.Unlock()

	return visor.procManager.Wait(config.App)
}

func (visor *Visor) persistPID(name string, pid appcommon.ProcID) {
	pidF := visor.pidFile()
	pidFName := pidF.Name()
	if err := pidF.Close(); err != nil {
		visor.logger.WithError(err).Warn("Failed to close PID file")
	}

	pathutil.AtomicAppendToFile(pidFName, []byte(fmt.Sprintf("%s %d\n", name, pid)))
}

// StopApp stops running App.
func (visor *Visor) StopApp(appName string) error {
	if !visor.procManager.Exists(appName) {
		return ErrUnknownApp
	}

	visor.logger.Infof("Stopping app %s and closing ports", appName)

	if err := visor.procManager.Stop(appName); err != nil {
		visor.logger.Warn("Failed to stop app: ", err)
		return err
	}

	return nil
}

// RestartApp restarts running App.
func (visor *Visor) RestartApp(name string) error {
	visor.logger.Infof("Restarting app %v", name)

	if err := visor.StopApp(name); err != nil {
		return fmt.Errorf("stop app %v: %w", name, err)
	}

	if err := visor.StartApp(name); err != nil {
		return fmt.Errorf("start app %v: %w", name, err)
	}

	return nil
}

// Exec executes a shell command. It returns combined stdout and stderr output and an error.
func (visor *Visor) Exec(command string) ([]byte, error) {
	args := strings.Split(command, " ")
	cmd := exec.Command(args[0], args[1:]...) // nolint: gosec
	return cmd.CombinedOutput()
}

// Update checks if visor update is available.
// If it is, the method downloads a new visor versions, starts it and kills the current process.
func (visor *Visor) Update() error {
	if err := visor.updater.Update(); err != nil {
		visor.logger.Errorf("Failed to update visor: %v", err)
		return err
	}

	return nil
}

func (visor *Visor) setAutoStart(appName string, autoStart bool) error {
	appConf, ok := visor.appsConf[appName]
	if !ok {
		return ErrUnknownApp
	}

	appConf.AutoStart = autoStart
	visor.appsConf[appName] = appConf

	return visor.updateConfigAppAutoStart(appName, autoStart)
}

func (visor *Visor) updateConfigAppAutoStart(appName string, autoStart bool) error {
	if visor.confPath == nil {
		return nil
	}

	config, err := visor.readConfig()
	if err != nil {
		return err
	}

	visor.logger.Infof("Saving auto start = %v for app %v to config", autoStart, appName)

	changed := false

	for i := range config.Apps {
		if config.Apps[i].App == appName {
			config.Apps[i].AutoStart = autoStart
			changed = true
			break
		}
	}

	if !changed {
		return nil
	}

	return visor.writeConfig(config)
}

func (visor *Visor) setSocksPassword(password string) error {
	visor.logger.Infof("Changing skysocks password to %q", password)

	const (
		socksName       = "skysocks"
		passcodeArgName = "-passcode"
	)

	updateFunc := func(config *Config) {
		visor.updateArg(config, socksName, passcodeArgName, password)
	}

	if err := visor.updateConfig(updateFunc); err != nil {
		return err
	}

	if visor.procManager.Exists(socksName) {
		visor.logger.Infof("Updated %v password, restarting it", socksName)
		return visor.RestartApp(socksName)
	}

	visor.logger.Infof("Updated %v password", socksName)

	return nil
}

func (visor *Visor) setSocksClientPK(pk cipher.PubKey) error {
	visor.logger.Infof("Changing skysocks-client PK to %q", pk)

	const (
		socksClientName = "skysocks-client"
		pkArgName       = "-srv"
	)

	updateFunc := func(config *Config) {
		visor.updateArg(config, socksClientName, pkArgName, pk.String())
	}

	if err := visor.updateConfig(updateFunc); err != nil {
		return err
	}

	if visor.procManager.Exists(socksClientName) {
		visor.logger.Infof("Updated %v PK, restarting it", socksClientName)
		return visor.RestartApp(socksClientName)
	}

	visor.logger.Infof("Updated %v PK", socksClientName)

	return nil
}

func (visor *Visor) updateArg(config *Config, appName, argName, value string) {
	changed := false

	for i := range config.Apps {
		if config.Apps[i].App == appName {
			for j := range config.Apps[i].Args {
				if config.Apps[i].Args[j] == argName && j+1 < len(config.Apps[i].Args) {
					config.Apps[i].Args[j+1] = value
					changed = true
					break
				}
			}

			if !changed {
				config.Apps[i].Args = append(config.Apps[i].Args, argName, value)
			}

			return
		}
	}
}

func (visor *Visor) updateConfig(f func(*Config)) error {
	if visor.confPath == nil {
		return nil
	}

	config, err := visor.readConfig()
	if err != nil {
		return err
	}

	f(config)

	return visor.writeConfig(config)
}

func (visor *Visor) readConfig() (*Config, error) {
	if visor.confPath == nil {
		return nil, ErrNoConfigPath
	}

	configPath := *visor.confPath

	bytes, err := ioutil.ReadFile(filepath.Clean(configPath))
	if err != nil {
		return nil, err
	}

	var config Config
	if err := json.Unmarshal(bytes, &config); err != nil {
		return nil, err
	}

	return &config, nil
}

func (visor *Visor) writeConfig(config *Config) error {
	if visor.confPath == nil {
		return ErrNoConfigPath
	}

	configPath := *visor.confPath

	visor.logger.Infof("Updating visor config to %+v", config)

	bytes, err := json.MarshalIndent(config, "", "\t")
	if err != nil {
		return err
	}

	const filePerm = 0644
	return ioutil.WriteFile(configPath, bytes, filePerm)
}

// UnlinkSocketFiles removes unix socketFiles from file system
func UnlinkSocketFiles(socketFiles ...string) error {
	for _, f := range socketFiles {
		if err := syscall.Unlink(f); err != nil {
			if !strings.Contains(err.Error(), "no such file or directory") {
				return err
			}
		}
	}

	return nil
}<|MERGE_RESOLUTION|>--- conflicted
+++ resolved
@@ -431,14 +431,6 @@
 	return err
 }
 
-<<<<<<< HEAD
-// Exec executes a shell command. It returns combined stdout and stderr output and an error.
-func (visor *Visor) Exec(command string) ([]byte, error) {
-	args := strings.Split(command, " ")
-	cmd := exec.Command(args[0], args[1:]...) // nolint: gosec
-	return cmd.CombinedOutput()
-}
-
 // App returns a single app state of given name.
 func (visor *Visor) App(name string) (*AppState, bool) {
 	app, ok := visor.appsConf[name]
@@ -452,8 +444,6 @@
 	return state, true
 }
 
-=======
->>>>>>> 293775e4
 // Apps returns list of AppStates for all registered apps.
 func (visor *Visor) Apps() []*AppState {
 	// TODO: move app states to the app module
