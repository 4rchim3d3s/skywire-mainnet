--- conflicted
+++ resolved
@@ -74,24 +74,12 @@
 	})
 }
 
-<<<<<<< HEAD
-// Close closes underlying
-func (tr *ManagedTransport) Close() error {
-	if tr == nil {
-		return nil
-	}
-
-	tr.mu.RLock()
-	err := tr.Transport.Close()
-	tr.mu.RUnlock()
-=======
 func (tr *ManagedTransport) killUpdate() {
 	tr.mu.Lock()
 	close(tr.update)
 	tr.update = nil
 	tr.mu.Unlock()
 }
->>>>>>> ddcb391d
 
 // Close closes underlying transport and kills worker.
 func (tr *ManagedTransport) Close() error {
