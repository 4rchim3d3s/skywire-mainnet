package transport

import (
	"context"
	"errors"
	"math/big"
	"strings"
	"sync"
	"time"

	"github.com/google/uuid"
	"github.com/skycoin/skycoin/src/util/logging"

	"github.com/skycoin/skywire/pkg/cipher"
)

// ManagerConfig configures a Manager.
type ManagerConfig struct {
	PubKey          cipher.PubKey
	SecKey          cipher.SecKey
	DiscoveryClient DiscoveryClient
	LogStore        LogStore
	DefaultNodes    []cipher.PubKey // Nodes to automatically connect to
}

// Manager manages Transports.
type Manager struct {
	Logger *logging.Logger

	config *ManagerConfig

	factories map[string]Factory
	fMx       sync.RWMutex

	transports map[uuid.UUID]*ManagedTransport
	entries    map[Entry]struct{}
	tpMx       sync.RWMutex

	doneChan chan struct{}
	TrChan   chan *ManagedTransport
<<<<<<< HEAD
=======
	mu       sync.RWMutex

	mgrQty int32 // Count of spawned manageTransport goroutines
>>>>>>> c557f26a
}

// NewManager creates a Manager with the provided configuration and transport factories.
// 'factories' should be ordered by preference.
func NewManager(config *ManagerConfig, factories ...Factory) (*Manager, error) {
	entries, _ := config.DiscoveryClient.GetTransportsByEdge(context.Background(), config.PubKey) // nolint

	mEntries := make(map[Entry]struct{})
	for _, entry := range entries {
		mEntries[*entry.Entry] = struct{}{}
	}

	fMap := make(map[string]Factory)
	for _, factory := range factories {
		fMap[factory.Type()] = factory
	}

	return &Manager{
		Logger:     logging.MustGetLogger("tpmanager"),
		config:     config,
		factories:  fMap,
		transports: make(map[uuid.UUID]*ManagedTransport),
		entries:    mEntries,
		TrChan:     make(chan *ManagedTransport, 9), // TODO: eliminate or justify buffering here
		doneChan:   make(chan struct{}),
	}, nil
}

// Factories returns all the factory types contained within the TransportManager.
func (tm *Manager) Factories() []string {
	tm.fMx.RLock()
	fTypes, i := make([]string, len(tm.factories)), 0
	for _, f := range tm.factories {
		fTypes[i], i = f.Type(), i+1
	}
	tm.fMx.RUnlock()
	return fTypes
}

// Transport obtains a Transport via a given Transport ID.
func (tm *Manager) Transport(id uuid.UUID) *ManagedTransport {
	tm.tpMx.RLock()
	tr := tm.transports[id]
	tm.tpMx.RUnlock()
	return tr
}

// WalkTransports ranges through all transports.
func (tm *Manager) WalkTransports(walk func(tp *ManagedTransport) bool) {
	tm.tpMx.RLock()
	for _, tp := range tm.transports {
		if ok := walk(tp); !ok { // TODO: data race.
			break
		}
	}
	tm.tpMx.RUnlock()
}

// reconnectTransports tries to reconnect previously established transports.
func (tm *Manager) reconnectTransports(ctx context.Context) {
	tm.tpMx.RLock()
	entries := make(map[Entry]struct{})
	for tmEntry := range tm.entries {
		entries[tmEntry] = struct{}{}
	}
	tm.tpMx.RUnlock()

	for entry := range entries {
		if tm.Transport(entry.ID) != nil {
			continue
		}

		remote, ok := tm.Remote(entry.Edges())
		if !ok {
			tm.Logger.Warnf("Failed to re-establish transport: remote pk not found in edges")
			continue
		}

		_, err := tm.createTransport(ctx, remote, entry.Type, entry.Public)
		if err != nil {
			tm.Logger.Warnf("Failed to re-establish transport: %s", err)
			continue
		}

		if _, err := tm.config.DiscoveryClient.UpdateStatuses(ctx, &Status{ID: entry.ID, IsUp: true}); err != nil {
			tm.Logger.Warnf("Failed to change transport status: %s", err)
		}
	}
}

// Local returns Manager.config.PubKey
func (tm *Manager) Local() cipher.PubKey {
	return tm.config.PubKey
}

// Remote returns the key from the edges that is not equal to Manager.config.PubKey
// in case when both edges are different - returns  (cipher.PubKey{}, false)
func (tm *Manager) Remote(edges [2]cipher.PubKey) (cipher.PubKey, bool) {
	if tm.config.PubKey == edges[0] {
		return edges[1], true
	}
	if tm.config.PubKey == edges[1] {
		return edges[0], true
	}
	return cipher.PubKey{}, false
}

// createDefaultTransports created transports to DefaultNodes if they don't exist.
func (tm *Manager) createDefaultTransports(ctx context.Context) {
	for _, pk := range tm.config.DefaultNodes {
		exist := false
		tm.WalkTransports(func(tr *ManagedTransport) bool {
			remote, ok := tm.Remote(tr.Edges())
			if ok && (remote == pk) {
				exist = true
				return false
			}
			return true
		})
		if exist {
			continue
		}
		_, err := tm.CreateTransport(ctx, pk, "dmsg", true)
		if err != nil {
			tm.Logger.Warnf("Failed to establish transport to a node %s: %s", pk, err)
		}
	}
}

// Serve runs listening loop across all registered factories.
func (tm *Manager) Serve(ctx context.Context) error {
	tm.reconnectTransports(ctx)
	tm.createDefaultTransports(ctx)

	var wg sync.WaitGroup
	tm.fMx.RLock()
	for _, factory := range tm.factories {
		wg.Add(1)
		go func(f Factory) {
			defer wg.Done()
			for {
				select {
				case <-ctx.Done():
					tm.Logger.Info("Received ctx.Done()")
					return
				case <-tm.doneChan:
					tm.Logger.Info("Received tm.doneCh")
					return
				default:
					if _, err := tm.acceptTransport(ctx, f); err != nil {
						if strings.Contains(err.Error(), "closed") {
							return
						}

						tm.Logger.Warnf("Failed to accept connection: %s", err)
					}
				}

			}
		}(factory)
	}
	tm.fMx.RUnlock()

	tm.Logger.Info("Starting transport manager")
	wg.Wait()
	return nil
}

<<<<<<< HEAD
=======
// MakeTransportID generates uuid.UUID from pair of keys + type + public
// Generated uuid is:
// - always the same for a given pair
// - MakeTransportUUID(keyA,keyB) == MakeTransportUUID(keyB, keyA)
func MakeTransportID(keyA, keyB cipher.PubKey, tpType string, public bool) uuid.UUID {
	keys := SortPubKeys(keyA, keyB)
	if public {
		return uuid.NewSHA1(uuid.UUID{},
			append(append(append(keys[0][:], keys[1][:]...), []byte(tpType)...), 1))
	}
	return uuid.NewSHA1(uuid.UUID{},
		append(append(append(keys[0][:], keys[1][:]...), []byte(tpType)...), 0))
}

// SortPubKeys sorts keys so that least-significant comes first
func SortPubKeys(keyA, keyB cipher.PubKey) [2]cipher.PubKey {
	for i := 0; i < 33; i++ {
		if keyA[i] != keyB[i] {
			if keyA[i] < keyB[i] {
				return [2]cipher.PubKey{keyA, keyB}
			}
			return [2]cipher.PubKey{keyB, keyA}
		}
	}
	return [2]cipher.PubKey{keyA, keyB}
}

// SortEdges sorts edges so that list-significant comes firs
func SortEdges(edges [2]cipher.PubKey) [2]cipher.PubKey {
	return SortPubKeys(edges[0], edges[1])
}

>>>>>>> c557f26a
// CreateTransport begins to attempt to establish transports to the given 'remote' node.
func (tm *Manager) CreateTransport(ctx context.Context, remote cipher.PubKey, tpType string, public bool) (*ManagedTransport, error) {
	return tm.createTransport(ctx, remote, tpType, public)
}

// DeleteTransport disconnects and removes the Transport of Transport ID.
func (tm *Manager) DeleteTransport(id uuid.UUID) error {
	tm.tpMx.Lock()
	tp := tm.transports[id]
	delete(tm.transports, id)
	tm.tpMx.Unlock()

	tr.Close()

	if _, err := tm.config.DiscoveryClient.UpdateStatuses(context.Background(), &Status{ID: id, IsUp: false}); err != nil {
		tm.Logger.Warnf("Failed to change transport status: %s", err)
	}

	tm.Logger.Infof("Unregistered transport %s", id)
	if tp != nil {
		tp.Close()
	}

	return nil
}

// Close closes opened transports and registered factories.
func (tm *Manager) Close() error {
	close(tm.doneChan)

	tm.Logger.Info("Closing transport manager")
	tm.tpMx.Lock()
	statuses := make([]*Status, 0)
	for _, tr := range tm.transports {
		if !tr.Public {
			continue
		}
		statuses = append(statuses, &Status{ID: tr.ID, IsUp: false})

		go tr.Close()
	}
	tm.tpMx.Unlock()

	if _, err := tm.config.DiscoveryClient.UpdateStatuses(context.Background(), statuses...); err != nil {
		tm.Logger.Warnf("Failed to change transport status: %s", err)
	}

	for _, f := range tm.factories {
		go f.Close()
	}

	return nil
}

func (tm *Manager) dialTransport(ctx context.Context, factory Factory, remote cipher.PubKey, public bool) (Transport, *Entry, error) {

	if tm.isClosing() {
		return nil, nil, errors.New("transport.Manager is closing. Skipping dialling transport")
	}

	tr, err := factory.Dial(ctx, remote)
	if err != nil {
		return nil, nil, err
	}

	entry, err := settlementInitiatorHandshake(public).Do(tm, tr, time.Minute)
	if err != nil {
		tr.Close()
		return nil, nil, err
	}

	return tr, entry, nil
}

func (tm *Manager) createTransport(ctx context.Context, remote cipher.PubKey, tpType string, public bool) (*ManagedTransport, error) {
	tm.fMx.RLock()
	factory, ok := tm.factories[tpType]
	tm.fMx.RUnlock()
	if !ok {
		return nil, errors.New("unknown transport type")
	}

	tr, entry, err := tm.dialTransport(ctx, factory, remote, public)
	if err != nil {
		return nil, err
	}

	oldTr := tm.Transport(entry.ID)
	if oldTr != nil {
		oldTr.killWorker()
	}

	tm.Logger.Infof("Dialed to %s using %s factory. Transport ID: %s", remote, tpType, entry.ID)
<<<<<<< HEAD
	managedTr := newManagedTransport(entry.ID, tr, entry.Public, false)
	tm.tpMx.Lock()
	tm.transports[entry.ID] = managedTr
	select {
	case <-tm.doneChan:
	case tm.TrChan <- managedTr:
	default:
	}
	tm.tpMx.Unlock()
=======
	mTr := newManagedTransport(entry.ID, tr, entry.Public, false)

	tm.mu.Lock()
	tm.transports[entry.ID] = mTr
	tm.mu.Unlock()
>>>>>>> c557f26a

	tm.TrChan <- mTr

	go tm.manageTransport(ctx, mTr, factory, remote, public, false)

	return mTr, nil
}

func (tm *Manager) acceptTransport(ctx context.Context, factory Factory) (*ManagedTransport, error) {
	tr, err := factory.Accept(ctx)
	if err != nil {
		return nil, err
	}

<<<<<<< HEAD
	entry, err := settlementResponderHandshake().Do(tm, tr, 30*time.Second)
=======
	if tm.isClosing() {
		return nil, errors.New("transport.Manager is closing. Skipping incoming transport")
	}

	var handshake settlementHandshake = settlementResponderHandshake
	entry, err := handshake.Do(tm, tr, 30*time.Second)
>>>>>>> c557f26a
	if err != nil {
		tr.Close()
		return nil, err
	}

	remote, ok := tm.Remote(tr.Edges())
	if !ok {
		return nil, errors.New("remote pubkey not found in edges")
	}

	tm.Logger.Infof("Accepted new transport with type %s from %s. ID: %s", factory.Type(), remote, entry.ID)
<<<<<<< HEAD
	managedTr := newManagedTransport(entry.ID, tr, entry.Public, true)
	tm.tpMx.Lock()
=======
>>>>>>> c557f26a

	oldTr := tm.Transport(entry.ID)
	if oldTr != nil {
		oldTr.killWorker()
	}
<<<<<<< HEAD
	tm.tpMx.Unlock()
=======
	mTr := newManagedTransport(entry.ID, tr, entry.Public, true)

	tm.mu.Lock()
	tm.transports[entry.ID] = mTr
	tm.mu.Unlock()
>>>>>>> c557f26a

	tm.TrChan <- mTr

	go tm.manageTransport(ctx, mTr, factory, remote, true, true)

	return mTr, nil
}

func (tm *Manager) walkEntries(walkFunc func(*Entry) bool) *Entry {
	tm.tpMx.Lock()
	defer tm.tpMx.Unlock()

	for entry := range tm.entries {
		if walkFunc(&entry) {
			return &entry
		}
	}

	return nil
}

func (tm *Manager) addEntry(entry *Entry) {
	tm.tpMx.Lock()
	tm.entries[*entry] = struct{}{}
	tm.tpMx.Unlock()
}

func (tm *Manager) addIfNotExist(entry *Entry) (isNew bool) {
	tm.tpMx.Lock()
	if _, ok := tm.entries[*entry]; !ok {
		tm.entries[*entry] = struct{}{}
		isNew = true
	}
	tm.tpMx.Unlock()
	return isNew
}

func (tm *Manager) isClosing() bool {
	select {
<<<<<<< HEAD
	case <-managedTr.doneChan:
		tm.Logger.Infof("Transport %s closed", managedTr.ID)
		return
	case err := <-managedTr.errChan:
		if !managedTr.IsClosing() {
			tm.Logger.Infof("Transport %s failed with error: %s. Re-dialing...", managedTr.ID, err)
			if accepted {
				if err := tm.DeleteTransport(managedTr.ID); err != nil {
					tm.Logger.Warnf("Failed to delete accepted transport: %s", err)
				}
			} else {
				tr, _, err := tm.dialTransport(ctx, factory, remote, public)
				if err != nil {
					tm.Logger.Infof("Failed to re-dial Transport %s: %s", managedTr.ID, err)
					if err := tm.DeleteTransport(managedTr.ID); err != nil {
						tm.Logger.Warnf("Failed to delete re-dialled transport: %s", err)
					}
				} else {
					managedTr.updateTransport(tr)
				}
			}
		} else {
			tm.Logger.Infof("Transport %s is already closing. Skipped error: %s", managedTr.ID, err)
		}
=======
	case <-tm.doneChan:
		return true
	default:
		return false
>>>>>>> c557f26a
	}
}

func (tm *Manager) manageTransport(ctx context.Context, mTr *ManagedTransport, factory Factory, remote cipher.PubKey, public bool, accepted bool) {
	mgrQty := atomic.AddInt32(&tm.mgrQty, 1)
	tm.Logger.Infof("Spawned manageTransport for mTr.ID: %v. mgrQty: %v", mTr.ID, mgrQty)
	for {
		select {
		case <-mTr.doneChan:
			mgrQty := atomic.AddInt32(&tm.mgrQty, -1)
			tm.Logger.Infof("manageTransport exit for %v. mgrQty: %v", mTr.ID, mgrQty)
			return
		case err := <-mTr.errChan:
			if !mTr.isClosing() {
				tm.Logger.Infof("Transport %s failed with error: %s. Re-dialing...", mTr.ID, err)
				if accepted {
					if err := tm.DeleteTransport(mTr.ID); err != nil {
						tm.Logger.Warnf("Failed to delete accepted transport: %s", err)
					}
				} else {
					tr, _, err := tm.dialTransport(ctx, factory, remote, public)
					if err != nil {
						tm.Logger.Infof("Failed to re-dial Transport %s: %s", mTr.ID, err)
						if err := tm.DeleteTransport(mTr.ID); err != nil {
							tm.Logger.Warnf("Failed to delete re-dialled transport: %s", err)
						}
					} else {
						tm.Logger.Infof("Updating transport %s", mTr.ID)
						mTr.updateTransport(tr)
					}
				}
			} else {
				tm.Logger.Infof("Transport %s is already closing. Skipped error: %s", mTr.ID, err)
			}
		case n := <-mTr.readLogChan:
			mTr.LogEntry.ReceivedBytes.Add(mTr.LogEntry.ReceivedBytes, big.NewInt(int64(n)))
			if err := tm.config.LogStore.Record(mTr.ID, mTr.LogEntry); err != nil {
				tm.Logger.Warnf("Failed to record log entry: %s", err)
			}
		case n := <-mTr.writeLogChan:
			mTr.LogEntry.SentBytes.Add(mTr.LogEntry.SentBytes, big.NewInt(int64(n)))
			if err := tm.config.LogStore.Record(mTr.ID, mTr.LogEntry); err != nil {
				tm.Logger.Warnf("Failed to record log entry: %s", err)
			}
		}
	}
}<|MERGE_RESOLUTION|>--- conflicted
+++ resolved
@@ -6,6 +6,7 @@
 	"math/big"
 	"strings"
 	"sync"
+	"sync/atomic"
 	"time"
 
 	"github.com/google/uuid"
@@ -27,23 +28,16 @@
 type Manager struct {
 	Logger *logging.Logger
 
-	config *ManagerConfig
-
-	factories map[string]Factory
-	fMx       sync.RWMutex
-
+	config     *ManagerConfig
+	factories  map[string]Factory
 	transports map[uuid.UUID]*ManagedTransport
 	entries    map[Entry]struct{}
-	tpMx       sync.RWMutex
 
 	doneChan chan struct{}
 	TrChan   chan *ManagedTransport
-<<<<<<< HEAD
-=======
 	mu       sync.RWMutex
 
 	mgrQty int32 // Count of spawned manageTransport goroutines
->>>>>>> c557f26a
 }
 
 // NewManager creates a Manager with the provided configuration and transport factories.
@@ -62,7 +56,7 @@
 	}
 
 	return &Manager{
-		Logger:     logging.MustGetLogger("tpmanager"),
+		Logger:     logging.MustGetLogger("trmanager"),
 		config:     config,
 		factories:  fMap,
 		transports: make(map[uuid.UUID]*ManagedTransport),
@@ -74,43 +68,40 @@
 
 // Factories returns all the factory types contained within the TransportManager.
 func (tm *Manager) Factories() []string {
-	tm.fMx.RLock()
 	fTypes, i := make([]string, len(tm.factories)), 0
 	for _, f := range tm.factories {
 		fTypes[i], i = f.Type(), i+1
 	}
-	tm.fMx.RUnlock()
 	return fTypes
 }
 
 // Transport obtains a Transport via a given Transport ID.
 func (tm *Manager) Transport(id uuid.UUID) *ManagedTransport {
-	tm.tpMx.RLock()
+	tm.mu.RLock()
 	tr := tm.transports[id]
-	tm.tpMx.RUnlock()
+	tm.mu.RUnlock()
 	return tr
 }
 
 // WalkTransports ranges through all transports.
 func (tm *Manager) WalkTransports(walk func(tp *ManagedTransport) bool) {
-	tm.tpMx.RLock()
+	tm.mu.RLock()
 	for _, tp := range tm.transports {
-		if ok := walk(tp); !ok { // TODO: data race.
+		if ok := walk(tp); !ok {
 			break
 		}
 	}
-	tm.tpMx.RUnlock()
+	tm.mu.RUnlock()
 }
 
 // reconnectTransports tries to reconnect previously established transports.
 func (tm *Manager) reconnectTransports(ctx context.Context) {
-	tm.tpMx.RLock()
+	tm.mu.RLock()
 	entries := make(map[Entry]struct{})
 	for tmEntry := range tm.entries {
 		entries[tmEntry] = struct{}{}
 	}
-	tm.tpMx.RUnlock()
-
+	tm.mu.RUnlock()
 	for entry := range entries {
 		if tm.Transport(entry.ID) != nil {
 			continue
@@ -166,7 +157,7 @@
 		if exist {
 			continue
 		}
-		_, err := tm.CreateTransport(ctx, pk, "dmsg", true)
+		_, err := tm.CreateTransport(ctx, pk, "messaging", true)
 		if err != nil {
 			tm.Logger.Warnf("Failed to establish transport to a node %s: %s", pk, err)
 		}
@@ -179,7 +170,6 @@
 	tm.createDefaultTransports(ctx)
 
 	var wg sync.WaitGroup
-	tm.fMx.RLock()
 	for _, factory := range tm.factories {
 		wg.Add(1)
 		go func(f Factory) {
@@ -205,48 +195,12 @@
 			}
 		}(factory)
 	}
-	tm.fMx.RUnlock()
 
 	tm.Logger.Info("Starting transport manager")
 	wg.Wait()
 	return nil
 }
 
-<<<<<<< HEAD
-=======
-// MakeTransportID generates uuid.UUID from pair of keys + type + public
-// Generated uuid is:
-// - always the same for a given pair
-// - MakeTransportUUID(keyA,keyB) == MakeTransportUUID(keyB, keyA)
-func MakeTransportID(keyA, keyB cipher.PubKey, tpType string, public bool) uuid.UUID {
-	keys := SortPubKeys(keyA, keyB)
-	if public {
-		return uuid.NewSHA1(uuid.UUID{},
-			append(append(append(keys[0][:], keys[1][:]...), []byte(tpType)...), 1))
-	}
-	return uuid.NewSHA1(uuid.UUID{},
-		append(append(append(keys[0][:], keys[1][:]...), []byte(tpType)...), 0))
-}
-
-// SortPubKeys sorts keys so that least-significant comes first
-func SortPubKeys(keyA, keyB cipher.PubKey) [2]cipher.PubKey {
-	for i := 0; i < 33; i++ {
-		if keyA[i] != keyB[i] {
-			if keyA[i] < keyB[i] {
-				return [2]cipher.PubKey{keyA, keyB}
-			}
-			return [2]cipher.PubKey{keyB, keyA}
-		}
-	}
-	return [2]cipher.PubKey{keyA, keyB}
-}
-
-// SortEdges sorts edges so that list-significant comes firs
-func SortEdges(edges [2]cipher.PubKey) [2]cipher.PubKey {
-	return SortPubKeys(edges[0], edges[1])
-}
-
->>>>>>> c557f26a
 // CreateTransport begins to attempt to establish transports to the given 'remote' node.
 func (tm *Manager) CreateTransport(ctx context.Context, remote cipher.PubKey, tpType string, public bool) (*ManagedTransport, error) {
 	return tm.createTransport(ctx, remote, tpType, public)
@@ -254,10 +208,10 @@
 
 // DeleteTransport disconnects and removes the Transport of Transport ID.
 func (tm *Manager) DeleteTransport(id uuid.UUID) error {
-	tm.tpMx.Lock()
-	tp := tm.transports[id]
+	tm.mu.Lock()
+	tr := tm.transports[id]
 	delete(tm.transports, id)
-	tm.tpMx.Unlock()
+	tm.mu.Unlock()
 
 	tr.Close()
 
@@ -266,8 +220,8 @@
 	}
 
 	tm.Logger.Infof("Unregistered transport %s", id)
-	if tp != nil {
-		tp.Close()
+	if tr != nil {
+		return tr.Close()
 	}
 
 	return nil
@@ -278,7 +232,7 @@
 	close(tm.doneChan)
 
 	tm.Logger.Info("Closing transport manager")
-	tm.tpMx.Lock()
+	tm.mu.Lock()
 	statuses := make([]*Status, 0)
 	for _, tr := range tm.transports {
 		if !tr.Public {
@@ -286,9 +240,9 @@
 		}
 		statuses = append(statuses, &Status{ID: tr.ID, IsUp: false})
 
-		go tr.Close()
-	}
-	tm.tpMx.Unlock()
+		tr.Close()
+	}
+	tm.mu.Unlock()
 
 	if _, err := tm.config.DiscoveryClient.UpdateStatuses(context.Background(), statuses...); err != nil {
 		tm.Logger.Warnf("Failed to change transport status: %s", err)
@@ -322,10 +276,8 @@
 }
 
 func (tm *Manager) createTransport(ctx context.Context, remote cipher.PubKey, tpType string, public bool) (*ManagedTransport, error) {
-	tm.fMx.RLock()
-	factory, ok := tm.factories[tpType]
-	tm.fMx.RUnlock()
-	if !ok {
+	factory := tm.factories[tpType]
+	if factory == nil {
 		return nil, errors.New("unknown transport type")
 	}
 
@@ -340,23 +292,11 @@
 	}
 
 	tm.Logger.Infof("Dialed to %s using %s factory. Transport ID: %s", remote, tpType, entry.ID)
-<<<<<<< HEAD
-	managedTr := newManagedTransport(entry.ID, tr, entry.Public, false)
-	tm.tpMx.Lock()
-	tm.transports[entry.ID] = managedTr
-	select {
-	case <-tm.doneChan:
-	case tm.TrChan <- managedTr:
-	default:
-	}
-	tm.tpMx.Unlock()
-=======
 	mTr := newManagedTransport(entry.ID, tr, entry.Public, false)
 
 	tm.mu.Lock()
 	tm.transports[entry.ID] = mTr
 	tm.mu.Unlock()
->>>>>>> c557f26a
 
 	tm.TrChan <- mTr
 
@@ -371,16 +311,11 @@
 		return nil, err
 	}
 
-<<<<<<< HEAD
-	entry, err := settlementResponderHandshake().Do(tm, tr, 30*time.Second)
-=======
 	if tm.isClosing() {
 		return nil, errors.New("transport.Manager is closing. Skipping incoming transport")
 	}
 
-	var handshake settlementHandshake = settlementResponderHandshake
-	entry, err := handshake.Do(tm, tr, 30*time.Second)
->>>>>>> c557f26a
+	entry, err := settlementResponderHandshake().Do(tm, tr, 30*time.Second)
 	if err != nil {
 		tr.Close()
 		return nil, err
@@ -392,25 +327,16 @@
 	}
 
 	tm.Logger.Infof("Accepted new transport with type %s from %s. ID: %s", factory.Type(), remote, entry.ID)
-<<<<<<< HEAD
-	managedTr := newManagedTransport(entry.ID, tr, entry.Public, true)
-	tm.tpMx.Lock()
-=======
->>>>>>> c557f26a
 
 	oldTr := tm.Transport(entry.ID)
 	if oldTr != nil {
 		oldTr.killWorker()
 	}
-<<<<<<< HEAD
-	tm.tpMx.Unlock()
-=======
 	mTr := newManagedTransport(entry.ID, tr, entry.Public, true)
 
 	tm.mu.Lock()
 	tm.transports[entry.ID] = mTr
 	tm.mu.Unlock()
->>>>>>> c557f26a
 
 	tm.TrChan <- mTr
 
@@ -420,8 +346,8 @@
 }
 
 func (tm *Manager) walkEntries(walkFunc func(*Entry) bool) *Entry {
-	tm.tpMx.Lock()
-	defer tm.tpMx.Unlock()
+	tm.mu.Lock()
+	defer tm.mu.Unlock()
 
 	for entry := range tm.entries {
 		if walkFunc(&entry) {
@@ -433,54 +359,27 @@
 }
 
 func (tm *Manager) addEntry(entry *Entry) {
-	tm.tpMx.Lock()
+	tm.mu.Lock()
 	tm.entries[*entry] = struct{}{}
-	tm.tpMx.Unlock()
+	tm.mu.Unlock()
 }
 
 func (tm *Manager) addIfNotExist(entry *Entry) (isNew bool) {
-	tm.tpMx.Lock()
+	tm.mu.Lock()
 	if _, ok := tm.entries[*entry]; !ok {
 		tm.entries[*entry] = struct{}{}
 		isNew = true
 	}
-	tm.tpMx.Unlock()
+	tm.mu.Unlock()
 	return isNew
 }
 
 func (tm *Manager) isClosing() bool {
 	select {
-<<<<<<< HEAD
-	case <-managedTr.doneChan:
-		tm.Logger.Infof("Transport %s closed", managedTr.ID)
-		return
-	case err := <-managedTr.errChan:
-		if !managedTr.IsClosing() {
-			tm.Logger.Infof("Transport %s failed with error: %s. Re-dialing...", managedTr.ID, err)
-			if accepted {
-				if err := tm.DeleteTransport(managedTr.ID); err != nil {
-					tm.Logger.Warnf("Failed to delete accepted transport: %s", err)
-				}
-			} else {
-				tr, _, err := tm.dialTransport(ctx, factory, remote, public)
-				if err != nil {
-					tm.Logger.Infof("Failed to re-dial Transport %s: %s", managedTr.ID, err)
-					if err := tm.DeleteTransport(managedTr.ID); err != nil {
-						tm.Logger.Warnf("Failed to delete re-dialled transport: %s", err)
-					}
-				} else {
-					managedTr.updateTransport(tr)
-				}
-			}
-		} else {
-			tm.Logger.Infof("Transport %s is already closing. Skipped error: %s", managedTr.ID, err)
-		}
-=======
 	case <-tm.doneChan:
 		return true
 	default:
 		return false
->>>>>>> c557f26a
 	}
 }
 
