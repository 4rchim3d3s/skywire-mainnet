// Package client implements transport discovery client
package client

import (
	"bytes"
	"context"
	"encoding/json"
	"fmt"
	"net/http"

	"github.com/SkycoinProject/dmsg/cipher"
	"github.com/SkycoinProject/dmsg/httputil"
	"github.com/SkycoinProject/skycoin/src/util/logging"
	"github.com/google/uuid"

	"github.com/SkycoinProject/skywire-mainnet/internal/httpauth"
	"github.com/SkycoinProject/skywire-mainnet/pkg/transport"
)

var log = logging.MustGetLogger("transport-discovery")

// JSONError is the object returned to the client when there's an error.
type JSONError struct {
	Error string `json:"error"`
}

// apiClient implements Client for discovery API.
type apiClient struct {
	client *httpauth.Client
	key    cipher.PubKey
	sec    cipher.SecKey
}

// NewHTTP creates a new client setting a public key to the client to be used for auth.
// When keys are set, the client will sign request before submitting.
// The signature information is transmitted in the header using:
// * SW-Public: The specified public key
// * SW-Nonce:  The nonce for that public key
// * SW-Sig:    The signature of the payload + the nonce
func NewHTTP(addr string, key cipher.PubKey, sec cipher.SecKey) (transport.DiscoveryClient, error) {
	client, err := httpauth.NewClient(context.Background(), addr, key, sec)
	if err != nil {
		return nil, fmt.Errorf("httpauth: %s", err)
	}

	return &apiClient{client: client, key: key, sec: sec}, nil
}

// Post performs a POST request.
func (c *apiClient) Post(ctx context.Context, path string, payload interface{}) (*http.Response, error) {
	body := bytes.NewBuffer(nil)
	if err := json.NewEncoder(body).Encode(payload); err != nil {
		return nil, err
	}

	req, err := http.NewRequest("POST", c.client.Addr()+path, body)
	if err != nil {
		return nil, err
	}

	return c.client.Do(req.WithContext(ctx))
}

// Get performs a new GET request.
func (c *apiClient) Get(ctx context.Context, path string) (*http.Response, error) {
	req, err := http.NewRequest("GET", c.client.Addr()+path, new(bytes.Buffer))
	if err != nil {
		return nil, err
	}

	return c.client.Do(req.WithContext(ctx))
}

// Delete performs a new DELETE request.
func (c *apiClient) Delete(ctx context.Context, path string) (*http.Response, error) {
	req, err := http.NewRequest(http.MethodDelete, c.client.Addr()+path, new(bytes.Buffer))
	if err != nil {
		return nil, err
	}

	return c.client.Do(req.WithContext(ctx))
}

// RegisterTransports registers new Transports.
func (c *apiClient) RegisterTransports(ctx context.Context, entries ...*transport.SignedEntry) error {
	if len(entries) == 0 {
		return nil
	}

	resp, err := c.Post(ctx, "/transports/", entries)
	if err != nil {
		return err
	}

	defer func() {
		if err := resp.Body.Close(); err != nil {
			log.WithError(err).Warn("Failed to close HTTP response body")
		}
	}()

	return httputil.ErrorFromResp(resp)
}

// GetTransportByID returns Transport for corresponding ID.
func (c *apiClient) GetTransportByID(ctx context.Context, id uuid.UUID) (*transport.EntryWithStatus, error) {
	resp, err := c.Get(ctx, fmt.Sprintf("/transports/id:%s", id.String()))
	if err != nil {
		return nil, err
	}

	defer func() {
		if err := resp.Body.Close(); err != nil {
			log.WithError(err).Warn("Failed to close HTTP response body")
		}
	}()

	if err := httputil.ErrorFromResp(resp); err != nil {
		return nil, err
	}

	entry := &transport.EntryWithStatus{}
	if err := json.NewDecoder(resp.Body).Decode(entry); err != nil {
		return nil, fmt.Errorf("json: %s", err)
	}

	return entry, nil
}

// GetTransportsByEdge returns all Transports registered for the edge.
func (c *apiClient) GetTransportsByEdge(ctx context.Context, pk cipher.PubKey) ([]*transport.EntryWithStatus, error) {
	resp, err := c.Get(ctx, fmt.Sprintf("/transports/edge:%s", pk))
	if err != nil {
		return nil, err
	}

	defer func() {
		if err := resp.Body.Close(); err != nil {
			log.WithError(err).Warn("Failed to close HTTP response body")
		}
	}()

	if err := httputil.ErrorFromResp(resp); err != nil {
		return nil, err
	}

	var entries []*transport.EntryWithStatus
	if err := json.NewDecoder(resp.Body).Decode(&entries); err != nil {
		return nil, fmt.Errorf("json: %s", err)
	}

	return entries, nil
}

// DeleteTransport deletes given transport by it's ID. A visor can only delete transports if he is one of it's edges.
func (c *apiClient) DeleteTransport(ctx context.Context, id uuid.UUID) error {
	resp, err := c.Delete(ctx, fmt.Sprintf("/transports/id:%s", id.String()))
<<<<<<< HEAD
	if resp != nil {
		defer func() {
			if err := resp.Body.Close(); err != nil {
				log.WithError(err).Warn("Failed to close HTTP response body")
			}
		}()
	}
	if err != nil {
		return err
	}
	if resp.StatusCode != http.StatusOK {
		return fmt.Errorf("status: %d, error: %v", resp.StatusCode, extractError(resp.Body))
	}

	return nil
=======
	if err != nil {
		return err
	}

	defer func() {
		if err := resp.Body.Close(); err != nil {
			log.WithError(err).Warn("Failed to close HTTP response body")
		}
	}()

	return httputil.ErrorFromResp(resp)
>>>>>>> c5803d81
}

// UpdateStatuses updates statuses of transports in discovery.
func (c *apiClient) UpdateStatuses(ctx context.Context, statuses ...*transport.Status) ([]*transport.EntryWithStatus, error) {
	if len(statuses) == 0 {
		return nil, nil
	}

	resp, err := c.Post(ctx, "/statuses", statuses)
	if err != nil {
		return nil, err
	}

	defer func() {
		if err := resp.Body.Close(); err != nil {
			log.WithError(err).Warn("Failed to close HTTP response body")
		}
	}()

	if err := httputil.ErrorFromResp(resp); err != nil {
		return nil, err
	}

	var entries []*transport.EntryWithStatus
	if err := json.NewDecoder(resp.Body).Decode(&entries); err != nil {
		return nil, fmt.Errorf("json: %s", err)
	}

	return entries, nil
}<|MERGE_RESOLUTION|>--- conflicted
+++ resolved
@@ -154,23 +154,6 @@
 // DeleteTransport deletes given transport by it's ID. A visor can only delete transports if he is one of it's edges.
 func (c *apiClient) DeleteTransport(ctx context.Context, id uuid.UUID) error {
 	resp, err := c.Delete(ctx, fmt.Sprintf("/transports/id:%s", id.String()))
-<<<<<<< HEAD
-	if resp != nil {
-		defer func() {
-			if err := resp.Body.Close(); err != nil {
-				log.WithError(err).Warn("Failed to close HTTP response body")
-			}
-		}()
-	}
-	if err != nil {
-		return err
-	}
-	if resp.StatusCode != http.StatusOK {
-		return fmt.Errorf("status: %d, error: %v", resp.StatusCode, extractError(resp.Body))
-	}
-
-	return nil
-=======
 	if err != nil {
 		return err
 	}
@@ -182,7 +165,6 @@
 	}()
 
 	return httputil.ErrorFromResp(resp)
->>>>>>> c5803d81
 }
 
 // UpdateStatuses updates statuses of transports in discovery.
