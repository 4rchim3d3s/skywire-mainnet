// Package router implements package router for skywire visor.
package router

import (
	"context"
	"errors"
	"fmt"
	"io"
	"net/rpc"
	"sync"
	"time"

	"github.com/SkycoinProject/dmsg/cipher"
	"github.com/SkycoinProject/skycoin/src/util/logging"

	"github.com/SkycoinProject/skywire-mainnet/internal/skyenv"
	"github.com/SkycoinProject/skywire-mainnet/pkg/routefinder/rfclient"
	"github.com/SkycoinProject/skywire-mainnet/pkg/routing"
	"github.com/SkycoinProject/skywire-mainnet/pkg/setup/setupclient"
	"github.com/SkycoinProject/skywire-mainnet/pkg/snet"
	"github.com/SkycoinProject/skywire-mainnet/pkg/transport"
)

//go:generate mockery -name Router -case underscore -inpkg

const (
	// DefaultRouteKeepAlive is the default expiration interval for routes
	DefaultRouteKeepAlive = 2 * time.Minute
	acceptSize            = 1024

	minHops = 0
	maxHops = 50
)

var (
	// ErrUnknownPacketType is returned when packet type is unknown.
	ErrUnknownPacketType = errors.New("unknown packet type")
)

// Config configures Router.
type Config struct {
	Logger           *logging.Logger
	PubKey           cipher.PubKey
	SecKey           cipher.SecKey
	TransportManager *transport.Manager
	RoutingTable     routing.Table
	RouteFinder      rfclient.Client
	SetupNodes       []cipher.PubKey
}

// SetDefaults sets default values for certain empty values.
func (c *Config) SetDefaults() {
	if c.Logger == nil {
		c.Logger = logging.MustGetLogger("router")
	}
}

type DialOptions struct {
	MinForwardRts int
	MaxForwardRts int
	MinConsumeRts int
	MaxConsumeRts int
}

// TODO(nkryuchkov): return pointer, make struct val unexported
func DefaultDialOptions() DialOptions {
	return DialOptions{
		MinForwardRts: 1,
		MaxForwardRts: 1,
		MinConsumeRts: 1,
		MaxConsumeRts: 1,
	}
}

type Router interface {
	io.Closer

	// DialRoutes dials to a given visor of 'rPK'.
	// 'lPort'/'rPort' specifies the local/remote ports respectively.
	// A nil 'opts' input results in a value of '1' for all DialOptions fields.
	// A single call to DialRoutes should perform the following:
	// - Find routes via RouteFinder (in one call).
	// - Setup routes via SetupNode (in one call).
	// - Save to routing.Table and internal RouteGroup map.
	// - Return RouteGroup if successful.
	DialRoutes(ctx context.Context, rPK cipher.PubKey, lPort, rPort routing.Port, opts *DialOptions) (*RouteGroup, error)

	// AcceptRoutes should block until we receive an AddRules packet from SetupNode
	// that contains ConsumeRule(s) or ForwardRule(s).
	// Then the following should happen:
	// - Save to routing.Table and internal RouteGroup map.
	// - Return the RoutingGroup.
	AcceptRoutes(context.Context) (*RouteGroup, error)
	SaveRoutingRules(rules ...routing.Rule) error
	ReserveKeys(n int) ([]routing.RouteID, error)
	IntroduceRules(rules routing.EdgeRules) error
	Serve(context.Context) error
	SetupIsTrusted(cipher.PubKey) bool
}

// Router implements node.PacketRouter. It manages routing table by
// communicating with setup nodes, forward packets according to local
// rules and manages loops for apps.
type router struct {
	mx           sync.Mutex
	conf         *Config
	logger       *logging.Logger
	n            *snet.Network
	sl           *snet.Listener
	trustedNodes map[cipher.PubKey]struct{}
	tm           *transport.Manager
	rt           routing.Table
	rfc          rfclient.Client                         // route finder client
	rgs          map[routing.RouteDescriptor]*RouteGroup // route groups to push incoming reads from transports.
	rpcSrv       *rpc.Server
	accept       chan routing.EdgeRules
	done         chan struct{}
	wg           sync.WaitGroup
	once         sync.Once
}

// New constructs a new Router.
func New(n *snet.Network, config *Config) (Router, error) {
	config.SetDefaults()

	sl, err := n.Listen(snet.DmsgType, skyenv.DmsgAwaitSetupPort)
	if err != nil {
		return nil, err
	}

	trustedNodes := make(map[cipher.PubKey]struct{})
	for _, node := range config.SetupNodes {
		trustedNodes[node] = struct{}{}
	}

	r := &router{
		conf:         config,
		logger:       config.Logger,
		n:            n,
		tm:           config.TransportManager,
		rt:           config.RoutingTable,
		sl:           sl,
		rfc:          config.RouteFinder,
		rpcSrv:       rpc.NewServer(),
		accept:       make(chan routing.EdgeRules, acceptSize),
		trustedNodes: trustedNodes,
	}

	if err := r.rpcSrv.Register(NewRPCGateway(r)); err != nil {
		return nil, fmt.Errorf("failed to register RPC server")
	}

	return r, nil
}

// DialRoutes dials to a given visor of 'rPK'.
// 'lPort'/'rPort' specifies the local/remote ports respectively.
// A nil 'opts' input results in a value of '1' for all DialOptions fields.
// A single call to DialRoutes should perform the following:
// - Find routes via RouteFinder (in one call).
// - Setup routes via SetupNode (in one call).
// - Save to routing.Table and internal RouteGroup map.
// - Return RouteGroup if successful.
func (r *router) DialRoutes(
	ctx context.Context,
	rPK cipher.PubKey,
	lPort, rPort routing.Port,
	opts *DialOptions,
) (*RouteGroup, error) {
	lPK := r.conf.PubKey
	forwardDesc := routing.NewRouteDescriptor(lPK, rPK, lPort, rPort)

	forwardPath, reversePath, err := r.fetchBestRoutes(lPK, rPK, opts)
	if err != nil {
		return nil, fmt.Errorf("route finder: %s", err)
	}

	req := routing.BidirectionalRoute{
		Desc:      forwardDesc,
		KeepAlive: DefaultRouteKeepAlive,
		Forward:   forwardPath,
		Reverse:   reversePath,
	}

	rules, err := setupclient.DialRouteGroup(ctx, r.logger, r.n, r.conf.SetupNodes, req)
	if err != nil {
		r.logger.WithError(err).Error("Error dialing route group")
		return nil, err
	}

	if err := r.SaveRoutingRules(rules.Forward, rules.Reverse); err != nil {
		r.logger.WithError(err).Error("Error saving routing rules")
		return nil, err
	}

	rg := r.saveRouteGroupRules(rules)

	r.logger.Infof("Created new routes to %s on port %d", rPK, lPort)

	return rg, nil
}

// AcceptsRoutes should block until we receive an AddRules packet from SetupNode
// that contains ConsumeRule(s) or ForwardRule(s).
// Then the following should happen:
// - Save to routing.Table and internal RouteGroup map.
// - Return the RoutingGroup.
func (r *router) AcceptRoutes(ctx context.Context) (*RouteGroup, error) {
	var rules routing.EdgeRules
	select {
	case <-ctx.Done():
		return nil, ctx.Err()
	case rules = <-r.accept:
		break
	}

	if err := r.SaveRoutingRules(rules.Forward, rules.Reverse); err != nil {
		return nil, err
	}

	rg := r.saveRouteGroupRules(rules)

	return rg, nil
}

// Serve starts transport listening loop.
func (r *router) Serve(ctx context.Context) error {
	r.logger.Info("Starting router")

	go r.serveTransportManager(ctx)

	r.wg.Add(1)

	go func() {
		defer r.wg.Done()
		r.serveSetup()
	}()

	r.tm.Serve(ctx)

	return nil
}

func (r *router) serveTransportManager(ctx context.Context) {
	for {
		packet, err := r.tm.ReadPacket()
		if err != nil {
			r.logger.WithError(err).Errorf("Failed to read packet")
			return
		}

		if err := r.handleTransportPacket(ctx, packet); err != nil {
			if err == transport.ErrNotServing {
				r.logger.WithError(err).Warnf("Stopped serving Transport.")
				return
			}

			r.logger.Warnf("Failed to handle transport frame: %v", err)
		}
	}
}

func (r *router) serveSetup() {
	for {
		conn, err := r.sl.AcceptConn()
		if err != nil {
			r.logger.WithError(err).Warnf("setup client stopped serving")
		}

		if !r.SetupIsTrusted(conn.RemotePK()) {
			r.logger.Warnf("closing conn from untrusted setup node: %v", conn.Close())
			continue
		}

		r.logger.Infof("handling setup request: setupPK(%s)", conn.RemotePK())

		go r.rpcSrv.ServeConn(conn)
<<<<<<< HEAD
=======

		if err := conn.Close(); err != nil {
			r.logger.WithError(err).Warn("Failed to close connection")
		}
>>>>>>> 29768d1a
	}
}

func (r *router) saveRouteGroupRules(rules routing.EdgeRules) *RouteGroup {
	r.mx.Lock()
	defer r.mx.Unlock()

	rg, ok := r.rgs[rules.Desc]
	if !ok || rg == nil {
		rg = NewRouteGroup(DefaultRouteGroupConfig(), r.rt, rules.Desc)
		r.rgs[rules.Desc] = rg
	}

	rg.fwd = append(rg.fwd, rules.Forward)
	rg.rvs = append(rg.rvs, rules.Reverse)

	tp := r.tm.Transport(rules.Forward.NextTransportID())
	rg.tps = append(rg.tps, tp)

	return rg
}

func (r *router) handleTransportPacket(ctx context.Context, packet routing.Packet) error {
	switch packet.Type() {
	case routing.DataPacket:
		return r.handleDataPacket(ctx, packet)
	case routing.ClosePacket:
		return r.handleClosePacket(ctx, packet)
	case routing.KeepAlivePacket:
		return r.handleKeepAlivePacket(ctx, packet)
	default:
		return ErrUnknownPacketType
	}
}

func (r *router) handleDataPacket(ctx context.Context, packet routing.Packet) error {
	rule, err := r.GetRule(packet.RouteID())

	if err != nil {
		return err
	}

	desc := rule.RouteDescriptor()
	rg, ok := r.routeGroup(desc)

	if !ok {
		return errors.New("route descriptor does not exist")
	}

	if rg == nil {
		return errors.New("RouteGroup is nil")
	}

	r.logger.Infof("Got new remote packet with route ID %d. Using rule: %s", packet.RouteID(), rule)

	if t := rule.Type(); t == routing.RuleForward || t == routing.RuleIntermediaryForward {
		return r.forwardPacket(ctx, packet.Payload(), rule)
	}

	if rg.isClosed() {
		return io.ErrClosedPipe
	}

	rg.mu.Lock()
	defer rg.mu.Unlock()

	select {
	case <-rg.done:
		return io.ErrClosedPipe
	case rg.readCh <- packet.Payload():
		return nil
	}
}

func (r *router) handleClosePacket(ctx context.Context, packet routing.Packet) error {
	// TODO(nkryuchkov): implement
	return nil
}

func (r *router) handleKeepAlivePacket(ctx context.Context, packet routing.Packet) error {
	// TODO(nkryuchkov): implement
	return nil
}

// GetRule gets routing rule.
func (r *router) GetRule(routeID routing.RouteID) (routing.Rule, error) {
	rule, err := r.rt.Rule(routeID)
	if err != nil {
		return nil, fmt.Errorf("routing table: %s", err)
	}

	if rule == nil {
		return nil, errors.New("unknown RouteID")
	}

	// TODO(evanlinjin): This is a workaround for ensuring the read-in rule is of the correct size.
	// Sometimes it is not, causing a segfault later down the line.
	if len(rule) < routing.RuleHeaderSize {
		return nil, errors.New("corrupted rule")
	}

	return rule, nil
}

// Close safely stops Router.
func (r *router) Close() error {
	if r == nil {
		return nil
	}

	r.logger.Info("Closing all App connections and Loops")

	r.once.Do(func() {
		close(r.done)

		r.mx.Lock()
		close(r.accept)
		r.mx.Unlock()
	})

	if err := r.sl.Close(); err != nil {
		r.logger.WithError(err).Warnf("closing route_manager returned error")
	}

	r.wg.Wait()

	return r.tm.Close()
}

func (r *router) forwardPacket(ctx context.Context, payload []byte, rule routing.Rule) error {
	tp := r.tm.Transport(rule.NextTransportID())
	if tp == nil {
		return errors.New("unknown transport")
	}

	packet := routing.MakeDataPacket(rule.KeyRouteID(), payload)
	if err := tp.WritePacket(ctx, packet); err != nil {
		return err
	}

	r.logger.Infof("Forwarded packet via Transport %s using rule %d", rule.NextTransportID(), rule.KeyRouteID())

	return nil
}

// RemoveRouteDescriptor removes loop rule.
func (r *router) RemoveRouteDescriptor(desc routing.RouteDescriptor) {
	rules := r.rt.AllRules()
	for _, rule := range rules {
		if rule.Type() != routing.RuleConsume {
			continue
		}

		rd := rule.RouteDescriptor()
		if rd.DstPK() == desc.DstPK() && rd.DstPort() == desc.DstPort() && rd.SrcPort() == desc.SrcPort() {
			r.rt.DelRules([]routing.RouteID{rule.KeyRouteID()})
			return
		}
	}
}

func (r *router) fetchBestRoutes(src, dst cipher.PubKey, opts *DialOptions) (fwd, rev routing.Path, err error) {
	// TODO(nkryuchkov): use opts
	if opts == nil {
		defaultOpts := DefaultDialOptions()
		opts = &defaultOpts // nolint: ineffassign
	}

	r.logger.Infof("Requesting new routes from %s to %s", src, dst)

	timer := time.NewTimer(time.Second * 10)
	defer timer.Stop()

	forward := [2]cipher.PubKey{src, dst}
	backward := [2]cipher.PubKey{dst, src}

fetchRoutesAgain:
	ctx := context.Background()

	paths, err := r.conf.RouteFinder.FindRoutes(ctx, []routing.PathEdges{forward, backward},
		&rfclient.RouteOptions{MinHops: minHops, MaxHops: maxHops})

	if err != nil {
		select {
		case <-timer.C:
			return nil, nil, err
		default:
			goto fetchRoutesAgain
		}
	}

	r.logger.Infof("Found routes Forward: %s. Reverse %s", paths[forward], paths[backward])

	return paths[forward][0], paths[backward][0], nil
}

// SetupIsTrusted checks if setup node is trusted.
func (r *router) SetupIsTrusted(sPK cipher.PubKey) bool {
	_, ok := r.trustedNodes[sPK]
	return ok
}

// Saves `rules` to the routing table.
func (r *router) SaveRoutingRules(rules ...routing.Rule) error {
	for _, rule := range rules {
		if err := r.rt.SaveRule(rule); err != nil {
			return fmt.Errorf("routing table: %s", err)
		}

		r.logger.Infof("Save new Routing Rule with ID %d %s", rule.KeyRouteID(), rule)
	}

	return nil
}

func (r *router) ReserveKeys(n int) ([]routing.RouteID, error) {
	ids, err :=  r.rt.ReserveKeys(n)
	if err != nil {
		r.logger.WithError(err).Error("Error reserving IDs")
	}

	return ids, err
}

func (r *router) routeGroup(desc routing.RouteDescriptor) (*RouteGroup, bool) {
	r.mx.Lock()
	defer r.mx.Unlock()

	rg, ok := r.rgs[desc]

	return rg, ok
}

func (r *router) IntroduceRules(rules routing.EdgeRules) error {
	select {
	case <-r.done:
		return io.ErrClosedPipe
	default:
		r.mx.Lock()
		defer r.mx.Unlock()

		select {
		case r.accept <- rules:
			return nil
		case <-r.done:
			return io.ErrClosedPipe
		}
	}
}<|MERGE_RESOLUTION|>--- conflicted
+++ resolved
@@ -275,13 +275,6 @@
 		r.logger.Infof("handling setup request: setupPK(%s)", conn.RemotePK())
 
 		go r.rpcSrv.ServeConn(conn)
-<<<<<<< HEAD
-=======
-
-		if err := conn.Close(); err != nil {
-			r.logger.WithError(err).Warn("Failed to close connection")
-		}
->>>>>>> 29768d1a
 	}
 }
 
