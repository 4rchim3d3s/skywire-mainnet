--- conflicted
+++ resolved
@@ -233,684 +233,7 @@
 //	require.NoError(t, testhelpers.NoErrorWithinTimeout(sendErrCh))
 //	require.NoError(t, testhelpers.NoErrorWithinTimeout(serveAppErrCh))
 //}
-<<<<<<< HEAD
 
-func TestRouterLocalApp(t *testing.T) {
-	client := transport.NewDiscoveryMock()
-	logStore := transport.InMemoryTransportLogStore()
-
-	pk, sk := cipher.GenerateKeyPair()
-	m, err := transport.NewManager(&transport.ManagerConfig{PubKey: pk, SecKey: sk, DiscoveryClient: client, LogStore: logStore}, nil)
-	require.NoError(t, err)
-
-	conf := &Config{
-		Logger:           logging.MustGetLogger("routesetup"),
-		PubKey:           pk,
-		SecKey:           sk,
-		TransportManager: m,
-		RoutingTable:     routing.InMemoryRoutingTable(),
-	}
-	r := New(conf)
-	errCh := make(chan error)
-	go func() {
-		errCh <- r.Serve(context.TODO())
-	}()
-
-	rw1, rw1In := net.Pipe()
-	serveAppErr1Ch := make(chan error, 1)
-	go func() {
-		serveAppErr1Ch <- r.ServeApp(rw1In, 5, &app.Config{})
-	}()
-	proto1 := app.NewProtocol(rw1)
-	protoServeErr1Ch := make(chan error, 1)
-	go func() {
-		protoServeErr1Ch <- proto1.Serve(nil)
-	}()
-
-	rw2, rw2In := net.Pipe()
-	serveAppErr2Ch := make(chan error, 1)
-	go func() {
-		serveAppErr2Ch <- r.ServeApp(rw2In, 6, &app.Config{})
-	}()
-	proto2 := app.NewProtocol(rw2)
-	dataCh := make(chan []byte)
-	protoServeErr2Ch := make(chan error, 1)
-	go func() {
-		f := func(_ app.Frame, p []byte) (interface{}, error) {
-			go func() { dataCh <- p }()
-			return nil, nil
-		}
-		protoServeErr2Ch <- proto2.Serve(f)
-	}()
-
-	sendErrCh := make(chan error, 1)
-	go func() {
-		packet := &app.Packet{
-			Loop: routing.Loop{Local: routing.Addr{Port: 5}, Remote: routing.Addr{PubKey: pk, Port: 6}}, Payload: []byte("foo"),
-		}
-		sendErrCh <- proto1.Send(app.FrameSend, packet, nil)
-	}()
-
-	time.Sleep(100 * time.Millisecond)
-
-	packet := &app.Packet{}
-	require.NoError(t, json.Unmarshal(<-dataCh, packet))
-	require.NoError(t, err)
-	assert.Equal(t, pk, packet.Loop.Remote.PubKey)
-	assert.Equal(t, routing.Port(5), packet.Loop.Remote.Port)
-	assert.Equal(t, routing.Port(6), packet.Loop.Local.Port)
-	assert.Equal(t, []byte("foo"), packet.Payload)
-
-	require.NoError(t, r.Close())
-	require.NoError(t, <-errCh)
-
-	require.NoError(t, testhelpers.NoErrorWithinTimeout(protoServeErr1Ch))
-	require.NoError(t, testhelpers.NoErrorWithinTimeout(protoServeErr2Ch))
-	require.NoError(t, testhelpers.NoErrorWithinTimeout(sendErrCh))
-	require.NoError(t, testhelpers.NoErrorWithinTimeout(serveAppErr1Ch))
-	require.NoError(t, testhelpers.NoErrorWithinTimeout(serveAppErr2Ch))
-}
-
-func TestRouterSetup(t *testing.T) {
-	client := transport.NewDiscoveryMock()
-	logStore := transport.InMemoryTransportLogStore()
-
-	pk1, sk1 := cipher.GenerateKeyPair()
-	pk2, sk2 := cipher.GenerateKeyPair()
-
-	c1 := &transport.ManagerConfig{PubKey: pk1, SecKey: sk1, DiscoveryClient: client, LogStore: logStore}
-	c2 := &transport.ManagerConfig{PubKey: pk2, SecKey: sk2, DiscoveryClient: client, LogStore: logStore}
-
-	f1, f2 := transport.NewMockFactoryPair(pk1, pk2)
-	m1, err := transport.NewManager(c1, []cipher.PubKey{pk2}, f1)
-	require.NoError(t, err)
-
-	m2, err := transport.NewManager(c2, nil, f2)
-	require.NoError(t, err)
-	go func() { _ = m2.Serve(context.TODO()) }() //nolint:errcheck
-
-	rt := routing.InMemoryRoutingTable()
-	conf := &Config{
-		Logger:           logging.MustGetLogger("routesetup"),
-		PubKey:           pk1,
-		SecKey:           sk1,
-		TransportManager: m1,
-		RoutingTable:     rt,
-		SetupNodes:       []cipher.PubKey{pk2},
-	}
-	r := New(conf)
-	errCh := make(chan error)
-	go func() {
-		errCh <- r.Serve(context.TODO())
-	}()
-
-	tr, err := m2.DialSetupConn(context.TODO(), pk1, "mock")
-	require.NoError(t, err)
-	trID := transport.MakeTransportID(tr.LocalPK(), tr.RemotePK(), tr.Type())
-	sProto := setup.NewSetupProtocol(tr)
-
-	rw1, rwIn1 := net.Pipe()
-	serveAppErr1Ch := make(chan error, 1)
-	go func() {
-		serveAppErr1Ch <- r.ServeApp(rwIn1, 2, &app.Config{})
-	}()
-	appProto1 := app.NewProtocol(rw1)
-	dataCh := make(chan []byte)
-	protoServeErr1Ch := make(chan error, 1)
-	go func() {
-		f := func(_ app.Frame, p []byte) (interface{}, error) {
-			go func() { dataCh <- p }()
-			return nil, nil
-		}
-		protoServeErr1Ch <- appProto1.Serve(f)
-	}()
-
-	rw2, rwIn2 := net.Pipe()
-	serveAppErr2Ch := make(chan error, 1)
-	go func() {
-		serveAppErr2Ch <- r.ServeApp(rwIn2, 4, &app.Config{})
-	}()
-	appProto2 := app.NewProtocol(rw2)
-	protoServeErr2Ch := make(chan error, 1)
-	go func() {
-		f := func(_ app.Frame, p []byte) (interface{}, error) {
-			go func() { dataCh <- p }()
-			return nil, nil
-		}
-		protoServeErr2Ch <- appProto2.Serve(f)
-	}()
-
-	var routeID routing.RouteID
-	t.Run("add rule", func(t *testing.T) {
-		routeID, err = setup.RequestRouteID(context.TODO(), sProto)
-		require.NoError(t, err)
-
-		err = setup.AddRule(context.TODO(), sProto, routing.ForwardRule(time.Now().Add(time.Hour), 2, trID, routeID))
-		require.NoError(t, err)
-
-		rule, err := rt.Rule(routeID)
-		require.NoError(t, err)
-		assert.Equal(t, routing.RouteID(2), rule.RouteID())
-		assert.Equal(t, trID, rule.TransportID())
-	})
-
-	t.Run("confirm loop - responder", func(t *testing.T) {
-		appRouteID, err := setup.RequestRouteID(context.TODO(), sProto)
-		require.NoError(t, err)
-
-		err = setup.AddRule(context.TODO(), sProto, routing.AppRule(time.Now().Add(time.Hour), 0, pk2, 1, 2, appRouteID))
-		require.NoError(t, err)
-
-		err = setup.ConfirmLoop(context.TODO(), sProto, routing.LoopData{
-			Loop: routing.Loop{
-				Remote: routing.Addr{
-					PubKey: pk2,
-					Port:   1,
-				},
-				Local: routing.Addr{
-					Port: 2,
-				},
-			},
-			RouteID: routeID,
-		})
-		require.NoError(t, err)
-
-		rule, err := rt.Rule(appRouteID)
-		require.NoError(t, err)
-		assert.Equal(t, routeID, rule.RouteID())
-		_, err = r.pm.Get(2)
-		require.NoError(t, err)
-		loop, err := r.pm.GetLoop(2, routing.Addr{PubKey: pk2, Port: 1})
-		require.NoError(t, err)
-		require.NotNil(t, loop)
-		assert.Equal(t, trID, loop.trID)
-		assert.Equal(t, routing.RouteID(2), loop.routeID)
-
-		var addrs [2]routing.Addr
-		require.NoError(t, json.Unmarshal(<-dataCh, &addrs))
-		require.NoError(t, err)
-		assert.Equal(t, pk1, addrs[0].PubKey)
-		assert.Equal(t, routing.Port(2), addrs[0].Port)
-		assert.Equal(t, pk2, addrs[1].PubKey)
-		assert.Equal(t, routing.Port(1), addrs[1].Port)
-	})
-
-	t.Run("confirm loop - initiator", func(t *testing.T) {
-		time.Sleep(100 * time.Millisecond)
-
-		require.NoError(t, r.pm.SetLoop(4, routing.Addr{PubKey: pk2, Port: 3}, &loop{}))
-
-		appRouteID, err := setup.RequestRouteID(context.TODO(), sProto)
-		require.NoError(t, err)
-
-		err = setup.AddRule(context.TODO(), sProto, routing.AppRule(time.Now().Add(time.Hour), 0, pk2, 3, 4, appRouteID))
-		require.NoError(t, err)
-
-		err = setup.ConfirmLoop(context.TODO(), sProto, routing.LoopData{
-			Loop: routing.Loop{
-				Remote: routing.Addr{
-					PubKey: pk2,
-					Port:   3,
-				},
-				Local: routing.Addr{
-					Port: 4,
-				},
-			},
-			RouteID: routeID,
-		})
-		require.NoError(t, err)
-
-		rule, err := rt.Rule(appRouteID)
-		require.NoError(t, err)
-		assert.Equal(t, routeID, rule.RouteID())
-		l, err := r.pm.GetLoop(2, routing.Addr{PubKey: pk2, Port: 1})
-		require.NoError(t, err)
-		require.NotNil(t, l)
-		assert.Equal(t, trID, l.trID)
-		assert.Equal(t, routing.RouteID(2), l.routeID)
-
-		var addrs [2]routing.Addr
-		require.NoError(t, json.Unmarshal(<-dataCh, &addrs))
-		require.NoError(t, err)
-		assert.Equal(t, pk1, addrs[0].PubKey)
-		assert.Equal(t, routing.Port(4), addrs[0].Port)
-		assert.Equal(t, pk2, addrs[1].PubKey)
-		assert.Equal(t, routing.Port(3), addrs[1].Port)
-	})
-
-	t.Run("loop closed", func(t *testing.T) {
-		rule, err := rt.Rule(3)
-		require.NoError(t, err)
-		require.NotNil(t, rule)
-		assert.Equal(t, routing.RuleApp, rule.Type())
-
-		require.NoError(t, setup.LoopClosed(context.TODO(), sProto, routing.LoopData{
-			Loop: routing.Loop{
-				Remote: routing.Addr{
-					PubKey: pk2,
-					Port:   3,
-				},
-				Local: routing.Addr{
-					Port: 4,
-				},
-			},
-		}))
-		time.Sleep(100 * time.Millisecond)
-
-		_, err = r.pm.GetLoop(4, routing.Addr{PubKey: pk2, Port: 3})
-		require.Error(t, err)
-		_, err = r.pm.Get(4)
-		require.NoError(t, err)
-
-		rule, err = rt.Rule(3)
-		require.NoError(t, err)
-		require.Nil(t, rule)
-	})
-
-	t.Run("delete rule", func(t *testing.T) {
-		require.NoError(t, setup.DeleteRule(context.TODO(), sProto, routeID))
-
-		rule, err := rt.Rule(routeID)
-		require.NoError(t, err)
-		assert.Nil(t, rule)
-	})
-
-	require.NoError(t, testhelpers.NoErrorWithinTimeout(protoServeErr1Ch))
-	require.NoError(t, testhelpers.NoErrorWithinTimeout(protoServeErr2Ch))
-	require.NoError(t, testhelpers.NoErrorWithinTimeout(serveAppErr1Ch))
-	require.NoError(t, testhelpers.NoErrorWithinTimeout(serveAppErr2Ch))
-}
-
-func TestRouterSetupLoop(t *testing.T) {
-	client := transport.NewDiscoveryMock()
-	logStore := transport.InMemoryTransportLogStore()
-
-	pk1, sk1 := cipher.GenerateKeyPair()
-	pk2, sk2 := cipher.GenerateKeyPair()
-
-	f1, f2 := transport.NewMockFactoryPair(pk1, pk2)
-	f1.SetType(dmsg.Type)
-	f2.SetType(dmsg.Type)
-
-	m1, err := transport.NewManager(
-		&transport.ManagerConfig{PubKey: pk1, SecKey: sk1, DiscoveryClient: client, LogStore: logStore},
-		[]cipher.PubKey{pk2},
-		f1)
-	require.NoError(t, err)
-
-	m2, err := transport.NewManager(
-		&transport.ManagerConfig{PubKey: pk2, SecKey: sk2, DiscoveryClient: client, LogStore: logStore},
-		[]cipher.PubKey{pk1},
-		f2)
-	require.NoError(t, err)
-
-	serveErrCh := make(chan error, 1)
-	go func() {
-		serveErrCh <- m2.Serve(context.TODO())
-		close(serveErrCh)
-	}()
-
-	conf := &Config{
-		Logger:           logging.MustGetLogger("routesetup"),
-		PubKey:           pk1,
-		SecKey:           sk1,
-		TransportManager: m1,
-		RoutingTable:     routing.InMemoryRoutingTable(),
-		RouteFinder:      routeFinder.NewMock(),
-		SetupNodes:       []cipher.PubKey{pk2},
-	}
-	r := New(conf)
-	errCh := make(chan error)
-	go func() {
-		tr, err := m2.AcceptSetupConn()
-		if err != nil {
-			errCh <- err
-			return
-		}
-
-		proto := setup.NewSetupProtocol(tr)
-		p, data, err := proto.ReadPacket()
-		if err != nil {
-			errCh <- err
-			return
-		}
-
-		if p != setup.PacketCreateLoop {
-			errCh <- errors.New("unknown command")
-			return
-		}
-
-		var ld routing.LoopDescriptor
-		if err := json.Unmarshal(data, &ld); err != nil {
-			errCh <- err
-			return
-		}
-
-		if ld.Loop.Local.Port != 10 || ld.Loop.Remote.Port != 6 {
-			errCh <- errors.New("invalid payload")
-			return
-		}
-
-		errCh <- proto.WritePacket(setup.RespSuccess, []byte{})
-	}()
-
-	rw, rwIn := net.Pipe()
-	serveAppErrCh := make(chan error, 1)
-	go func() {
-		serveAppErrCh <- r.ServeApp(rwIn, 5, &app.Config{})
-	}()
-	appProto := app.NewProtocol(rw)
-	protoServeErrCh := make(chan error, 1)
-	go func() {
-		protoServeErrCh <- appProto.Serve(nil)
-	}()
-
-	addr := routing.Addr{}
-	require.NoError(t, appProto.Send(app.FrameCreateLoop, routing.Addr{PubKey: pk2, Port: 6}, &addr))
-
-	require.NoError(t, <-errCh)
-	ll, err := r.pm.GetLoop(10, routing.Addr{PubKey: pk2, Port: 6})
-	require.NoError(t, err)
-	require.NotNil(t, ll)
-
-	assert.Equal(t, pk1, addr.PubKey)
-	assert.Equal(t, routing.Port(10), addr.Port)
-
-	require.NoError(t, testhelpers.NoErrorWithinTimeout(serveErrCh))
-	require.NoError(t, testhelpers.NoErrorWithinTimeout(serveAppErrCh))
-	require.NoError(t, testhelpers.NoErrorWithinTimeout(protoServeErrCh))
-}
-
-func TestRouterSetupLoopLocal(t *testing.T) {
-	pk, sk := cipher.GenerateKeyPair()
-	conf := &Config{
-		Logger: logging.MustGetLogger("routesetup"),
-		PubKey: pk,
-		SecKey: sk,
-	}
-	r := New(conf)
-
-	rw, rwIn := net.Pipe()
-	serveAppErrCh := make(chan error, 1)
-	go func() {
-		serveAppErrCh <- r.ServeApp(rwIn, 5, &app.Config{})
-	}()
-	proto := app.NewProtocol(rw)
-	protoServeErrCh := make(chan error, 1)
-	go func() {
-		protoServeErrCh <- proto.Serve(nil)
-	}()
-
-	addr := routing.Addr{}
-	require.NoError(t, proto.Send(app.FrameCreateLoop, routing.Addr{PubKey: pk, Port: 5}, &addr))
-
-	ll, err := r.pm.GetLoop(10, routing.Addr{PubKey: pk, Port: 5})
-	require.NoError(t, err)
-	require.NotNil(t, ll)
-
-	assert.Equal(t, pk, addr.PubKey)
-	assert.Equal(t, routing.Port(10), addr.Port)
-
-	require.NoError(t, testhelpers.NoErrorWithinTimeout(serveAppErrCh))
-	require.NoError(t, testhelpers.NoErrorWithinTimeout(protoServeErrCh))
-}
-
-func TestRouterCloseLoop(t *testing.T) {
-	client := transport.NewDiscoveryMock()
-	logStore := transport.InMemoryTransportLogStore()
-
-	pk1, sk1 := cipher.GenerateKeyPair()
-	pk2, sk2 := cipher.GenerateKeyPair()
-	pk3, _ := cipher.GenerateKeyPair()
-
-	f1, f2 := transport.NewMockFactoryPair(pk1, pk2)
-	f1.SetType(dmsg.Type)
-
-	m1, err := transport.NewManager(
-		&transport.ManagerConfig{PubKey: pk1, SecKey: sk1, DiscoveryClient: client, LogStore: logStore},
-		[]cipher.PubKey{pk2},
-		f1)
-	require.NoError(t, err)
-
-	m2, err := transport.NewManager(
-		&transport.ManagerConfig{PubKey: pk2, SecKey: sk2, DiscoveryClient: client, LogStore: logStore},
-		[]cipher.PubKey{pk1},
-		f2)
-	require.NoError(t, err)
-
-	serveErrCh := make(chan error, 1)
-	go func() {
-		serveErrCh <- m2.Serve(context.TODO())
-	}()
-
-	rt := routing.InMemoryRoutingTable()
-	rule := routing.AppRule(time.Now().Add(time.Hour), 4, pk3, 6, 5, 1)
-	routeID, err := rt.AddRule(rule)
-	require.NoError(t, err)
-
-	conf := &Config{
-		Logger:           logging.MustGetLogger("routesetup"),
-		PubKey:           pk1,
-		SecKey:           sk1,
-		TransportManager: m1,
-		RoutingTable:     rt,
-		SetupNodes:       []cipher.PubKey{pk2},
-	}
-	r := New(conf)
-	errCh := make(chan error)
-	go func() {
-		tr, err := m2.AcceptSetupConn()
-		if err != nil {
-			errCh <- err
-			return
-		}
-
-		proto := setup.NewSetupProtocol(tr)
-		p, data, err := proto.ReadPacket()
-		if err != nil {
-			errCh <- err
-			return
-		}
-
-		if p != setup.PacketCloseLoop {
-			errCh <- errors.New("unknown command")
-			return
-		}
-
-		var ld routing.LoopData
-		if err := json.Unmarshal(data, &ld); err != nil {
-			errCh <- err
-			return
-		}
-
-		if ld.Loop.Local.Port != 5 || ld.Loop.Remote.Port != 6 || ld.Loop.Remote.PubKey != pk3 {
-			errCh <- errors.New("invalid payload")
-			return
-		}
-
-		errCh <- proto.WritePacket(setup.RespSuccess, []byte{})
-	}()
-
-	rw, rwIn := net.Pipe()
-	serveAppErrCh := make(chan error, 1)
-	go func() {
-		serveAppErrCh <- r.ServeApp(rwIn, 5, &app.Config{})
-	}()
-	proto := app.NewProtocol(rw)
-	protoServeErrCh := make(chan error, 1)
-	go func() {
-		protoServeErrCh <- proto.Serve(nil)
-	}()
-
-	time.Sleep(100 * time.Millisecond)
-
-	raddr := routing.Addr{PubKey: pk3, Port: 6}
-	require.NoError(t, r.pm.SetLoop(5, raddr, &loop{}))
-
-	require.NoError(t, proto.Send(app.FrameClose, routing.Loop{Local: routing.Addr{Port: 5}, Remote: raddr}, nil))
-
-	time.Sleep(100 * time.Millisecond)
-
-	require.NoError(t, <-errCh)
-	_, err = r.pm.GetLoop(5, routing.Addr{PubKey: pk3, Port: 6})
-	require.Error(t, err)
-	_, err = r.pm.Get(5)
-	require.NoError(t, err)
-
-	rule, err = rt.Rule(routeID)
-	require.NoError(t, err)
-	require.Nil(t, rule)
-
-	require.NoError(t, testhelpers.NoErrorWithinTimeout(serveErrCh))
-	require.NoError(t, testhelpers.NoErrorWithinTimeout(serveAppErrCh))
-	require.NoError(t, testhelpers.NoErrorWithinTimeout(protoServeErrCh))
-}
-
-func TestRouterCloseLoopOnAppClose(t *testing.T) {
-	client := transport.NewDiscoveryMock()
-	logStore := transport.InMemoryTransportLogStore()
-
-	pk1, sk1 := cipher.GenerateKeyPair()
-	pk2, sk2 := cipher.GenerateKeyPair()
-	pk3, _ := cipher.GenerateKeyPair()
-
-	f1, f2 := transport.NewMockFactoryPair(pk1, pk2)
-	f1.SetType(dmsg.Type)
-
-	m1, err := transport.NewManager(
-		&transport.ManagerConfig{PubKey: pk1, SecKey: sk1, DiscoveryClient: client, LogStore: logStore},
-		[]cipher.PubKey{pk2},
-		f1)
-	require.NoError(t, err)
-
-	m2, err := transport.NewManager(
-		&transport.ManagerConfig{PubKey: pk2, SecKey: sk2, DiscoveryClient: client, LogStore: logStore},
-		[]cipher.PubKey{pk1},
-		f2)
-	require.NoError(t, err)
-
-	serveErrCh := make(chan error, 1)
-	go func() {
-		serveErrCh <- m2.Serve(context.TODO())
-	}()
-
-	rt := routing.InMemoryRoutingTable()
-	rule := routing.AppRule(time.Now().Add(time.Hour), 4, pk3, 6, 5, 1)
-	routeID, err := rt.AddRule(rule)
-	require.NoError(t, err)
-
-	conf := &Config{
-		Logger:           logging.MustGetLogger("routesetup"),
-		PubKey:           pk1,
-		SecKey:           sk1,
-		TransportManager: m1,
-		RoutingTable:     rt,
-		SetupNodes:       []cipher.PubKey{pk2},
-	}
-	r := New(conf)
-	errCh := make(chan error)
-	go func() {
-		tr, err := m2.AcceptSetupConn()
-		if err != nil {
-			errCh <- err
-			return
-		}
-
-		proto := setup.NewSetupProtocol(tr)
-		p, data, err := proto.ReadPacket()
-		if err != nil {
-			errCh <- err
-			return
-		}
-
-		if p != setup.PacketCloseLoop {
-			errCh <- errors.New("unknown command")
-			return
-		}
-
-		var ld routing.LoopData
-		if err := json.Unmarshal(data, &ld); err != nil {
-			errCh <- err
-			return
-		}
-
-		if ld.Loop.Local.Port != 5 || ld.Loop.Remote.Port != 6 || ld.Loop.Remote.PubKey != pk3 {
-			errCh <- errors.New("invalid payload")
-			return
-		}
-
-		errCh <- proto.WritePacket(setup.RespSuccess, []byte{})
-	}()
-
-	rw, rwIn := net.Pipe()
-	serveAppErrCh := make(chan error, 1)
-	go func() {
-		serveAppErrCh <- r.ServeApp(rwIn, 5, &app.Config{})
-	}()
-	proto := app.NewProtocol(rw)
-	protoServeErrCh := make(chan error, 1)
-	go func() {
-		protoServeErrCh <- proto.Serve(nil)
-	}()
-
-	time.Sleep(100 * time.Millisecond)
-
-	raddr := routing.Addr{PubKey: pk3, Port: 6}
-	require.NoError(t, r.pm.SetLoop(5, raddr, &loop{}))
-
-	require.NoError(t, rw.Close())
-
-	time.Sleep(100 * time.Millisecond)
-
-	require.NoError(t, <-errCh)
-	_, err = r.pm.Get(5)
-	require.Error(t, err)
-
-	rule, err = rt.Rule(routeID)
-	require.NoError(t, err)
-	require.Nil(t, rule)
-
-	require.NoError(t, testhelpers.NoErrorWithinTimeout(serveErrCh))
-	require.NoError(t, testhelpers.NoErrorWithinTimeout(serveAppErrCh))
-	require.NoError(t, testhelpers.NoErrorWithinTimeout(protoServeErrCh))
-}
-
-func TestRouterRouteExpiration(t *testing.T) {
-	client := transport.NewDiscoveryMock()
-	logStore := transport.InMemoryTransportLogStore()
-
-	pk, sk := cipher.GenerateKeyPair()
-	m, err := transport.NewManager(&transport.ManagerConfig{PubKey: pk, SecKey: sk, DiscoveryClient: client, LogStore: logStore}, nil)
-	require.NoError(t, err)
-	go func() { _ = m.Serve(context.TODO()) }() //nolint:errcheck
-
-	rt := routing.InMemoryRoutingTable()
-	_, err = rt.AddRule(routing.AppRule(time.Now().Add(-time.Hour), 4, pk, 6, 5, 1))
-	require.NoError(t, err)
-	assert.Equal(t, 1, rt.Count())
-
-	conf := &Config{
-		Logger:           logging.MustGetLogger("routesetup"),
-		PubKey:           pk,
-		SecKey:           sk,
-		TransportManager: m,
-		RoutingTable:     rt,
-	}
-	r := New(conf)
-	r.expiryTicker = time.NewTicker(100 * time.Millisecond)
-	serveErrCh := make(chan error, 1)
-	go func() {
-		serveErrCh <- r.Serve(context.TODO())
-	}()
-
-	time.Sleep(110 * time.Millisecond)
-
-	assert.Equal(t, 0, rt.Count())
-	require.NoError(t, r.Close())
-
-	require.NoError(t, testhelpers.NoErrorWithinTimeout(serveErrCh))
-}
-=======
 //
 //func TestRouterLocalApp(t *testing.T) {
 //	client := transport.NewDiscoveryMock()
@@ -1577,5 +900,4 @@
 //	require.NoError(t, r.Close())
 //
 //	require.NoError(t, testhelpers.NoErrorWithinTimeout(serveErrCh))
-//}
->>>>>>> be7b1eb4
+//}