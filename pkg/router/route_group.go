--- conflicted
+++ resolved
@@ -123,22 +123,6 @@
 	}
 
 	rg := &RouteGroup{
-<<<<<<< HEAD
-		cfg:           cfg,
-		logger:        logging.MustGetLogger(fmt.Sprintf("RouteGroup %s", desc.String())),
-		desc:          desc,
-		rt:            rt,
-		tps:           make([]*transport.ManagedTransport, 0),
-		fwd:           make([]routing.Rule, 0),
-		rvs:           make([]routing.Rule, 0),
-		readCh:        make(chan []byte, cfg.ReadChBufSize),
-		readBuf:       bytes.Buffer{},
-		remoteClosed:  make(chan struct{}),
-		closed:        make(chan struct{}),
-		readDeadline:  deadline.MakePipeDeadline(),
-		writeDeadline: deadline.MakePipeDeadline(),
-		networkStats:  newNetworkStats(),
-=======
 		cfg:                cfg,
 		logger:             logging.MustGetLogger(fmt.Sprintf("RouteGroup %s", desc.String())),
 		desc:               desc,
@@ -153,7 +137,7 @@
 		readDeadline:       deadline.MakePipeDeadline(),
 		writeDeadline:      deadline.MakePipeDeadline(),
 		handshakeProcessed: make(chan struct{}),
->>>>>>> 427d6a7f
+		networkStats:       newNetworkStats(),
 	}
 
 	return rg
@@ -599,10 +583,8 @@
 			close(rg.handshakeProcessed)
 		})
 		return rg.handleDataPacket(packet)
-<<<<<<< HEAD
 	case routing.NetworkProbePacket:
 		return rg.handleNetworkProbePacket(packet)
-=======
 	case routing.HandshakePacket:
 		rg.handshakeProcessedOnce.Do(func() {
 			// first packet is handshake packet, so we're communicating with the new visor
@@ -613,7 +595,6 @@
 
 			close(rg.handshakeProcessed)
 		})
->>>>>>> 427d6a7f
 	}
 
 	return nil
