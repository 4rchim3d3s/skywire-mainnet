--- conflicted
+++ resolved
@@ -14,10 +14,6 @@
 
 // Client is an RPC client for router.
 type Client struct {
-<<<<<<< HEAD
-	tr  *dmsg.Stream
-=======
->>>>>>> 164c9958
 	rpc *rpc.Client
 }
 
