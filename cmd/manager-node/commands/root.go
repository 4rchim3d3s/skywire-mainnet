package commands

import (
	"fmt"
	"net"
	"net/http"
	"os"

	"github.com/skycoin/skycoin/src/util/logging"
	"github.com/spf13/cobra"

	"github.com/skycoin/skywire/internal/pathutil"
	"github.com/skycoin/skywire/pkg/manager"
)

const configEnv = "SW_MANAGER_CONFIG"

var (
	log = logging.MustGetLogger("manager-node")

<<<<<<< HEAD
	mock           bool
	mockEnableAuth bool
	mockNodes      int
	mockMaxTps     int
	mockMaxRoutes  int

	defaultConfigPaths = [2]string{
		filepath.Join(pathutil.HomeDir(), ".skycoin/skywire-manager/config.json"),
		"/usr/local/skycoin/skywire-manager/config.json",
	}
=======
	mock          bool
	mockNodes     int
	mockMaxTps    int
	mockMaxRoutes int
>>>>>>> 179c0080
)

func init() {
	rootCmd.Flags().BoolVarP(&mock, "mock", "m", false, "whether to run manager node with mock data")
	rootCmd.Flags().BoolVar(&mockEnableAuth, "mock-enable-auth", false, "whether to enable user management in mock mode")
	rootCmd.Flags().IntVar(&mockNodes, "mock-nodes", 5, "number of app nodes to have in mock mode")
	rootCmd.Flags().IntVar(&mockMaxTps, "mock-max-tps", 10, "max number of transports per mock app node")
	rootCmd.Flags().IntVar(&mockMaxRoutes, "mock-max-routes", 30, "max number of routes per node")
}

var rootCmd = &cobra.Command{
	Use:   "manager-node [config-path]",
	Short: "Manages Skywire App Nodes",
	Run: func(_ *cobra.Command, args []string) {
		configPath := pathutil.FindConfigPath(args, 0, configEnv, pathutil.ManagerDefaults())

		var config manager.Config
		config.FillDefaults()
		if err := config.Parse(configPath); err != nil {
			log.WithError(err).Fatalln("failed to parse config file")
		}
		fmt.Println(config)

		var (
			httpAddr = config.Interfaces.HTTPAddr
			rpcAddr  = config.Interfaces.RPCAddr
		)

		m, err := manager.NewNode(config)
		if err != nil {
			log.Fatalln("Failed to start manager:", err)
		}

		log.Infof("serving  RPC on '%s'", rpcAddr)
		go func() {
			l, err := net.Listen("tcp", rpcAddr)
			if err != nil {
				log.Fatalln("Failed to bind tcp port:", err)
			}
			if err := m.ServeRPC(l); err != nil {
				log.Fatalln("Failed to serve RPC:", err)
			}
		}()

		if mock {
			err := m.AddMockData(manager.MockConfig{
				Nodes:            mockNodes,
				MaxTpsPerNode:    mockMaxTps,
				MaxRoutesPerNode: mockMaxRoutes,
				EnableAuth:       mockEnableAuth,
			})
			if err != nil {
				log.Fatalln("Failed to add mock data:", err)
			}
		}

		log.Infof("serving HTTP on '%s'", httpAddr)
		if err := http.ListenAndServe(httpAddr, m); err != nil {
			log.Fatalln("Manager exited with error:", err)
		}

		log.Println("Good bye!")
	},
}

// Execute executes root CLI command.
func Execute() {
	if err := rootCmd.Execute(); err != nil {
		fmt.Println(err)
		os.Exit(1)
	}
}<|MERGE_RESOLUTION|>--- conflicted
+++ resolved
@@ -18,23 +18,11 @@
 var (
 	log = logging.MustGetLogger("manager-node")
 
-<<<<<<< HEAD
 	mock           bool
 	mockEnableAuth bool
 	mockNodes      int
 	mockMaxTps     int
 	mockMaxRoutes  int
-
-	defaultConfigPaths = [2]string{
-		filepath.Join(pathutil.HomeDir(), ".skycoin/skywire-manager/config.json"),
-		"/usr/local/skycoin/skywire-manager/config.json",
-	}
-=======
-	mock          bool
-	mockNodes     int
-	mockMaxTps    int
-	mockMaxRoutes int
->>>>>>> 179c0080
 )
 
 func init() {
