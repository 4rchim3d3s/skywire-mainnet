--- conflicted
+++ resolved
@@ -9,59 +9,40 @@
 	"net"
 	"time"
 
-<<<<<<< HEAD
-	"github.com/skycoin/dmsg/cipher"
-	"github.com/skycoin/skycoin/src/util/logging"
+	"github.com/SkycoinProject/dmsg/cipher"
+	"github.com/SkycoinProject/skycoin/src/util/logging"
 
-	"github.com/skycoin/skywire/internal/netutil"
-	"github.com/skycoin/skywire/internal/therealproxy"
-	"github.com/skycoin/skywire/pkg/app2"
-	"github.com/skycoin/skywire/pkg/app2/appnet"
-	"github.com/skycoin/skywire/pkg/routing"
+	"github.com/SkycoinProject/skywire-mainnet/internal/netutil"
+	"github.com/SkycoinProject/skywire-mainnet/internal/skyenv"
+	"github.com/SkycoinProject/skywire-mainnet/internal/therealproxy"
+	"github.com/SkycoinProject/skywire-mainnet/pkg/app2"
+	"github.com/SkycoinProject/skywire-mainnet/pkg/app2/appnet"
+	"github.com/SkycoinProject/skywire-mainnet/pkg/routing"
 )
 
 const (
 	appName   = "socksproxy-client"
 	netType   = appnet.TypeSkynet
 	socksPort = routing.Port(3)
-=======
-	"github.com/SkycoinProject/skywire-mainnet/internal/skyenv"
-
-	"github.com/SkycoinProject/dmsg/cipher"
-
-	"github.com/SkycoinProject/skywire-mainnet/internal/netutil"
-	"github.com/SkycoinProject/skywire-mainnet/internal/therealproxy"
-	"github.com/SkycoinProject/skywire-mainnet/pkg/app"
-	"github.com/SkycoinProject/skywire-mainnet/pkg/routing"
->>>>>>> 874aaade
 )
 
 var r = netutil.NewRetrier(time.Second, 0, 1)
 
 func main() {
-<<<<<<< HEAD
 	log := app2.NewLogger(appName)
 	therealproxy.Log = log.PackageLogger("therealproxy")
-=======
-	log := app.NewLogger(skyenv.SkyproxyClientName)
-	therealproxy.Log = log.PackageLogger(skyenv.SkyproxyClientName)
->>>>>>> 874aaade
 
 	var addr = flag.String("addr", skyenv.SkyproxyClientAddr, "Client address to listen on")
 	var serverPK = flag.String("srv", "", "PubKey of the server to connect to")
 	flag.Parse()
 
-<<<<<<< HEAD
 	config, err := app2.ClientConfigFromEnv()
 	if err != nil {
 		log.Fatalf("Error getting client config: %v\n", err)
 	}
 
 	socksApp, err := app2.NewClient(logging.MustGetLogger(fmt.Sprintf("app_%s", appName)), config)
-=======
-	config := &app.Config{AppName: skyenv.SkyproxyClientName, AppVersion: skyenv.SkyproxyClientVersion, ProtocolVersion: skyenv.AppProtocolVersion}
-	socksApp, err := app.Setup(config)
->>>>>>> 874aaade
+
 	if err != nil {
 		log.Fatal("Setup failure: ", err)
 	}
@@ -80,15 +61,11 @@
 
 	var conn net.Conn
 	err = r.Do(func() error {
-<<<<<<< HEAD
 		conn, err = socksApp.Dial(appnet.Addr{
 			Net:    netType,
 			PubKey: pk,
 			Port:   socksPort,
 		})
-=======
-		conn, err = socksApp.Dial(routing.Addr{PubKey: pk, Port: routing.Port(skyenv.SkyproxyPort)})
->>>>>>> 874aaade
 		return err
 	})
 	if err != nil {
