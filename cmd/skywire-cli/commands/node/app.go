--- conflicted
+++ resolved
@@ -20,11 +20,8 @@
 		startAppCmd,
 		stopAppCmd,
 		setAppAutostartCmd,
-<<<<<<< HEAD
 		appLogsSinceCmd,
-=======
 		execCmd,
->>>>>>> 381bfb19
 	)
 }
 
@@ -90,7 +87,6 @@
 	},
 }
 
-<<<<<<< HEAD
 var appLogsSinceCmd = &cobra.Command{
 	Use:   "app-logs-since <name> <timestamp>",
 	Short: "Gets logs from given app since RFC3339Nano-formated timestamp. \"beginning\" is a special timestamp to fetch all the logs",
@@ -113,7 +109,9 @@
 		} else {
 			fmt.Println("no logs")
 		}
-=======
+	},
+}
+
 var execCmd = &cobra.Command{
 	Use:   "exec <command>",
 	Short: "Executes the given command",
@@ -122,6 +120,5 @@
 		out, err := rpcClient().Exec(strings.Join(args, " "))
 		internal.Catch(err)
 		fmt.Println(string(out))
->>>>>>> 381bfb19
 	},
 }