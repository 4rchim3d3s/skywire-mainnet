package therealssh

import (
	"encoding/binary"
	"errors"
	"fmt"
	"io"
	"net"

	"github.com/skycoin/dmsg/cipher"
	"github.com/skycoin/skycoin/src/util/logging"

	"github.com/skycoin/skywire/pkg/routing"
)

// CommandType represents global protocol messages.
type CommandType byte

const (
	// CmdChannelOpen represents channel open message.
	CmdChannelOpen CommandType = iota
	// CmdChannelOpenResponse represents channel open response message.
	CmdChannelOpenResponse
	// CmdChannelRequest represents request message.
	CmdChannelRequest
	// CmdChannelResponse represents response message.
	CmdChannelResponse
	// CmdChannelData represents data message.
	CmdChannelData
	// CmdChannelServerClose represents server message about closing channel.
	CmdChannelServerClose
)

// RequestType represents channel requests types.
type RequestType byte

const (
	// RequestPTY represents request for new PTY session.
	RequestPTY RequestType = iota
	// RequestShell represents request for new shell.
	RequestShell
	// RequestExec represents request for new process.
	RequestExec
	// RequestWindowChange represents request for PTY size change.
	RequestWindowChange
)

const (
	// ResponseFail represents failed response.
	ResponseFail byte = iota
	// ResponseConfirm represents successful response.
	ResponseConfirm
)

var responseUnauthorized = append([]byte{ResponseFail}, []byte("unauthorized")...)

// Server handles remote PTY data exchange.
type Server struct {
	log   *logging.Logger
	auth  Authorizer
	chans *chanList
}

// NewServer constructs new Server.
func NewServer(auth Authorizer) *Server {
	return &Server{logging.MustGetLogger("therealssh_server"), auth, newChanList()}
}

// OpenChannel opens new client channel.
<<<<<<< HEAD
func (s *Server) OpenChannel(remoteAddr *app.Addr, remoteID uint32, conn net.Conn) error {
	s.log.Debugln("opening new channel")
=======
func (s *Server) OpenChannel(remoteAddr routing.Addr, remoteID uint32, conn net.Conn) error {
	debug("opening new channel")
>>>>>>> 1d4b619a
	channel := OpenChannel(remoteID, remoteAddr, conn)
	var res []byte

	if s.auth.Authorize(remoteAddr.PubKey) != nil {
		res = responseUnauthorized
	} else {
		res = appendU32([]byte{ResponseConfirm}, s.chans.add(channel))
	}

	s.log.Debugln("sending response")
	if err := channel.Send(CmdChannelOpenResponse, res); err != nil {
		if err := channel.Close(); err != nil {
			log.WithError(err).Warn("Failed to close channel")
		}
		return fmt.Errorf("channel response failure: %s", err)
	}

	go func() {
		s.log.Debugln("listening for channel requests")
		if err := channel.Serve(); err != nil {
<<<<<<< HEAD
			s.log.Errorf("channel failure:", err)
=======
			log.Error("channel failure:", err)
>>>>>>> 1d4b619a
		}
	}()

	return nil
}

// HandleRequest implements multiplexing logic for request messages.
func (s *Server) HandleRequest(remotePK cipher.PubKey, localID uint32, data []byte) error {
	channel := s.chans.getChannel(localID)
	if channel == nil {
		return errors.New("channel is not opened")
	}

	if s.auth.Authorize(remotePK) != nil || channel.RemoteAddr.PubKey != remotePK {
		if err := channel.Send(CmdChannelResponse, responseUnauthorized); err != nil {
<<<<<<< HEAD
			s.log.Errorf("failed to send response: ", err)
=======
			log.Error("failed to send response: ", err)
>>>>>>> 1d4b619a
		}
		return nil
	}

	channel.msgCh <- data
	return nil
}

// HandleData implements multiplexing logic for data messages.
func (s *Server) HandleData(remotePK cipher.PubKey, localID uint32, data []byte) error {
	channel := s.chans.getChannel(localID)
	if channel == nil {
		return errors.New("channel is not opened")
	}

	if s.auth.Authorize(remotePK) != nil || channel.RemoteAddr.PubKey != remotePK {
		return errors.New("unauthorized")
	}

	if channel.session == nil {
		return errors.New("session is not started")
	}

	channel.dataChMx.Lock()
	if !channel.IsClosed() {
		channel.dataCh <- data
	}
	channel.dataChMx.Unlock()
	return nil
}

// Serve defines routing rules for received App messages.
func (s *Server) Serve(conn net.Conn) error {
	for {
		buf := make([]byte, 32*1024)
		n, err := conn.Read(buf)
		if err != nil {
			if err == io.EOF {
				return nil
			}

			return err
		}

		raddr := conn.RemoteAddr().(routing.Addr)
		payload := buf[:n]

		if len(payload) < 5 {
			return errors.New("corrupted payload")
		}

		payloadID := binary.BigEndian.Uint32(payload[1:])
		data := payload[5:]

		s.log.Debugf("got new command: %x", payload[0])
		switch CommandType(payload[0]) {
		case CmdChannelOpen:
			err = s.OpenChannel(raddr, payloadID, conn)
		case CmdChannelRequest:
			err = s.HandleRequest(raddr.PubKey, payloadID, data)
		case CmdChannelData:
			err = s.HandleData(raddr.PubKey, payloadID, data)
		default:
			err = fmt.Errorf("unknown command: %x", payload[0])
		}

		if err != nil {
			return err
		}
	}
}

// Close closes all opened channels.
func (s *Server) Close() error {
	if s == nil {
		return nil
	}

	for _, channel := range s.chans.dropAll() {
		if err := channel.Close(); err != nil {
			log.WithError(err).Warn("Failed to close channel")
		}
	}

	return nil
}<|MERGE_RESOLUTION|>--- conflicted
+++ resolved
@@ -67,13 +67,8 @@
 }
 
 // OpenChannel opens new client channel.
-<<<<<<< HEAD
-func (s *Server) OpenChannel(remoteAddr *app.Addr, remoteID uint32, conn net.Conn) error {
-	s.log.Debugln("opening new channel")
-=======
 func (s *Server) OpenChannel(remoteAddr routing.Addr, remoteID uint32, conn net.Conn) error {
-	debug("opening new channel")
->>>>>>> 1d4b619a
+	log.Debugln("opening new channel")
 	channel := OpenChannel(remoteID, remoteAddr, conn)
 	var res []byte
 
@@ -94,11 +89,7 @@
 	go func() {
 		s.log.Debugln("listening for channel requests")
 		if err := channel.Serve(); err != nil {
-<<<<<<< HEAD
-			s.log.Errorf("channel failure:", err)
-=======
 			log.Error("channel failure:", err)
->>>>>>> 1d4b619a
 		}
 	}()
 
@@ -114,11 +105,7 @@
 
 	if s.auth.Authorize(remotePK) != nil || channel.RemoteAddr.PubKey != remotePK {
 		if err := channel.Send(CmdChannelResponse, responseUnauthorized); err != nil {
-<<<<<<< HEAD
-			s.log.Errorf("failed to send response: ", err)
-=======
 			log.Error("failed to send response: ", err)
->>>>>>> 1d4b619a
 		}
 		return nil
 	}
