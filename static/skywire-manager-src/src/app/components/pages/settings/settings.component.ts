import { Component } from '@angular/core';
import { Router } from '@angular/router';
<<<<<<< HEAD
=======
import { Subscription } from 'rxjs';
import { MatDialog } from '@angular/material/dialog';
>>>>>>> 57d4f71f

import { TabButtonData, MenuOptionData } from '../../layout/top-bar/top-bar.component';
import { AuthService } from '../../../services/auth.service';
import { SnackbarService } from '../../../services/snackbar.service';
<<<<<<< HEAD
=======
import { SidenavService } from 'src/app/services/sidenav.service';
import GeneralUtils from 'src/app/utils/generalUtils';
>>>>>>> 57d4f71f

/**
 * Page with the general settings of the app.
 */
@Component({
  selector: 'app-settings',
  templateUrl: './settings.component.html',
  styleUrls: ['./settings.component.scss']
})
export class SettingsComponent {
  tabsData: TabButtonData[] = [];
  options: MenuOptionData[] = [];

  constructor(
    private authService: AuthService,
    private router: Router,
    private snackbarService: SnackbarService,
<<<<<<< HEAD
=======
    private sidenavService: SidenavService,
    private dialog: MatDialog,
>>>>>>> 57d4f71f
  ) {
    // Data for populating the tab bar.
    this.tabsData = [
      {
        icon: 'view_headline',
        label: 'nodes.title',
        linkParts: ['/nodes'],
      },
      {
        icon: 'language',
        label: 'nodes.dmsg-title',
        linkParts: ['/nodes', 'dmsg'],
      },
      {
        icon: 'settings',
        label: 'settings.title',
        linkParts: ['/settings'],
      }
    ];

    // Options for the menu shown in the top bar.
    this.options = [
      {
        name: 'common.logout',
        actionName: 'logout',
        icon: 'power_settings_new'
      }
    ];
  }

  /**
   * Called when an option form the top bar is selected.
   * @param actionName Name of the selected option, as defined in the this.options array.
   */
  performAction(actionName: string) {
    if (actionName === 'logout') {
      this.logout();
    }
  }

  logout() {
    const confirmationDialog = GeneralUtils.createConfirmationDialog(this.dialog, 'common.logout-confirmation');

    confirmationDialog.componentInstance.operationAccepted.subscribe(() => {
      confirmationDialog.componentInstance.closeModal();

      this.authService.logout().subscribe(
        () => this.router.navigate(['login']),
        () => this.snackbarService.showError('common.logout-error')
      );
    });
  }
}<|MERGE_RESOLUTION|>--- conflicted
+++ resolved
@@ -1,19 +1,11 @@
 import { Component } from '@angular/core';
 import { Router } from '@angular/router';
-<<<<<<< HEAD
-=======
-import { Subscription } from 'rxjs';
 import { MatDialog } from '@angular/material/dialog';
->>>>>>> 57d4f71f
 
 import { TabButtonData, MenuOptionData } from '../../layout/top-bar/top-bar.component';
 import { AuthService } from '../../../services/auth.service';
 import { SnackbarService } from '../../../services/snackbar.service';
-<<<<<<< HEAD
-=======
-import { SidenavService } from 'src/app/services/sidenav.service';
 import GeneralUtils from 'src/app/utils/generalUtils';
->>>>>>> 57d4f71f
 
 /**
  * Page with the general settings of the app.
@@ -31,11 +23,7 @@
     private authService: AuthService,
     private router: Router,
     private snackbarService: SnackbarService,
-<<<<<<< HEAD
-=======
-    private sidenavService: SidenavService,
     private dialog: MatDialog,
->>>>>>> 57d4f71f
   ) {
     // Data for populating the tab bar.
     this.tabsData = [
