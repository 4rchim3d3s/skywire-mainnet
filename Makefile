.DEFAULT_GOAL := help
<<<<<<< HEAD
.PHONY : check lint lint-extra install-linters dep test
.PHONY : build  clean install  format  bin
.PHONY : host-apps bin 
=======
.PHONY : check lint install-linters dep test
.PHONY : build  clean install format bin
.PHONY : host-apps bin
>>>>>>> 62cb7b87
.PHONY : run stop config
.PHONY : docker-image docker-clean docker-network
.PHONY : docker-apps docker-bin docker-volume
.PHONY : docker-run docker-stop

VERSION := $(shell git describe)

RFC_3339 := "+%Y-%m-%dT%H:%M:%SZ"
DATE := $(shell date -u $(RFC_3339))
COMMIT := $(shell git rev-list -1 HEAD)

PROJECT_BASE := github.com/SkycoinProject/skywire-mainnet
DMSG_BASE := github.com/SkycoinProject/dmsg
OPTS?=GO111MODULE=on
MANAGER_UI_DIR = static/skywire-manager-src
DOCKER_IMAGE?=skywire-runner # docker image to use for running skywire-visor.`golang`, `buildpack-deps:stretch-scm`  is OK too
DOCKER_NETWORK?=SKYNET 
DOCKER_NODE?=SKY01
DOCKER_OPTS?=GO111MODULE=on GOOS=linux # go options for compiling for docker container

TEST_OPTS_BASE:=-cover -timeout=5m -mod=vendor

RACE_FLAG:=-race
GOARCH:=$(shell go env GOARCH)

ifneq (,$(findstring 64,$(GOARCH)))
    TEST_OPTS_BASE:=$(TEST_OPTS_BASE) $(RACE_FLAG)
endif

TEST_OPTS_NOCI:=-$(TEST_OPTS_BASE) -v
TEST_OPTS:=$(TEST_OPTS_BASE) -tags no_ci

BUILDINFO_PATH := $(DMSG_BASE)/buildinfo

BUILDINFO_VERSION := -X $(BUILDINFO_PATH).version=$(VERSION)
BUILDINFO_DATE := -X $(BUILDINFO_PATH).date=$(DATE)
BUILDINFO_COMMIT := -X $(BUILDINFO_PATH).commit=$(COMMIT)

BUILDINFO?=-ldflags="$(BUILDINFO_VERSION) $(BUILDINFO_DATE) $(BUILDINFO_COMMIT)"

BUILD_OPTS?=$(BUILDINFO)

check: lint test ## Run linters and tests

build: dep host-apps bin ## Install dependencies, build apps and binaries. `go build` with ${OPTS} 

run: stop build	config  ## Run skywire-visor on host
	./skywire-visor skywire.json

stop: ## Stop running skywire-visor on host
	-bash -c "kill $$(ps aux |grep '[s]kywire-visor' |awk '{print $$2}')"

config: ## Generate skywire.json
	-./skywire-cli visor gen-config -o  ./skywire.json -r

install-generate: ## Installs required execs for go generate.
	${OPTS} go install github.com/mjibson/esc
	${OPTS} go install github.com/vektra/mockery/cmd/mockery
	# If the following does not work, you may need to run:
	# 	git config --global url.git@github.com:.insteadOf https://github.com/
	# Source: https://stackoverflow.com/questions/27500861/whats-the-proper-way-to-go-get-a-private-repository
	# We are using 'go get' instead of 'go install' here, because we don't have a git tag in which 'readmegen' is already implemented.
	${OPTS} go get -u github.com/SkycoinPro/skywire-services/cmd/readmegen

generate: ## Generate mocks and config README's
	go generate ./...

clean: ## Clean project: remove created binaries and apps
	-rm -rf ./apps
	-rm -f ./skywire-visor ./skywire-cli ./setup-node ./hypervisor

install: ## Install `skywire-visor`, `skywire-cli`, `setup-node`, `hypervisor`
	${OPTS} go install ${BUILD_OPTS} ./cmd/skywire-visor ./cmd/skywire-cli ./cmd/setup-node ./cmd/hypervisor

rerun: stop
	${OPTS} go build -race -o ./skywire-visor ./cmd/skywire-visor
	-./skywire-cli visor gen-config -o  ./skywire.json -r
	perl -pi -e 's/localhost//g' ./skywire.json
	./skywire-visor skywire.json

lint: ## Run linters. Use make install-linters first	
	${OPTS} golangci-lint run -c .golangci.yml ./...
	# The govet version in golangci-lint is out of date and has spurious warnings, run it separately

lint-extra: ## Run linters with extra checks.
	${OPTS} golangci-lint run --no-config --enable-all ./...
	# The govet version in golangci-lint is out of date and has spurious warnings, run it separately
	${OPTS} go vet -all ./...

vendorcheck:  ## Run vendorcheck
	GO111MODULE=off vendorcheck ./internal/... 
	GO111MODULE=off vendorcheck ./pkg/... 
	GO111MODULE=off vendorcheck ./cmd/apps/... 
	GO111MODULE=off vendorcheck ./cmd/hypervisor/...
	GO111MODULE=off vendorcheck ./cmd/setup-node/... 
	GO111MODULE=off vendorcheck ./cmd/skywire-cli/... 
	GO111MODULE=off vendorcheck ./cmd/skywire-visor/...

test: ## Run tests
	-go clean -testcache &>/dev/null
	${OPTS} go test ${TEST_OPTS} ./internal/...
	${OPTS} go test ${TEST_OPTS} ./pkg/...

test-no-ci: ## Run no_ci tests
	-go clean -testcache
	${OPTS} go test ${TEST_OPTS_NOCI} ./pkg/transport/... -run "TCP|PubKeyTable"

install-linters: ## Install linters
	- VERSION=latest ./ci_scripts/install-golangci-lint.sh
	# GO111MODULE=off go get -u github.com/FiloSottile/vendorcheck
	# For some reason this install method is not recommended, see https://github.com/golangci/golangci-lint#install
	# However, they suggest `curl ... | bash` which we should not do
	# ${OPTS} go get -u github.com/golangci/golangci-lint/cmd/golangci-lint
	${OPTS} go get -u golang.org/x/tools/cmd/goimports
	${OPTS} go get -u github.com/incu6us/goimports-reviser

tidy: ## Tidies and vendors dependencies.
	${OPTS} go mod tidy -v
	${OPTS} go mod vendor -v

format: tidy ## Formats the code. Must have goimports and goimports-reviser installed (use make install-linters).
	${OPTS} goimports -w -local ${PROJECT_BASE} ./pkg
	${OPTS} goimports -w -local ${PROJECT_BASE} ./cmd
	${OPTS} goimports -w -local ${PROJECT_BASE} ./internal
	find . -type f -name '*.go' -not -path "./vendor/*"  -exec goimports-reviser -project-name ${PROJECT_BASE} -file-path {} \;

dep: ## Sorts dependencies
	${OPTS} go mod vendor -v

# Apps 
host-apps: ## Build app 
	${OPTS} go build ${BUILD_OPTS} -o ./apps/skychat ./cmd/apps/skychat
	${OPTS} go build ${BUILD_OPTS} -o ./apps/helloworld ./cmd/apps/helloworld
	${OPTS} go build ${BUILD_OPTS} -o ./apps/skysocks ./cmd/apps/skysocks
	${OPTS} go build ${BUILD_OPTS} -o ./apps/skysocks-client  ./cmd/apps/skysocks-client
	${OPTS} go build ${BUILD_OPTS} -o ./apps/vpn-server ./cmd/apps/vpn-server
	${OPTS} go build ${BUILD_OPTS} -o ./apps/vpn-client ./cmd/apps/vpn-client

# Bin 
bin: ## Build `skywire-visor`, `skywire-cli`, `hypervisor`
	${OPTS} go build ${BUILD_OPTS} -o ./skywire-visor ./cmd/skywire-visor
	${OPTS} go build ${BUILD_OPTS} -o ./skywire-cli  ./cmd/skywire-cli
	${OPTS} go build ${BUILD_OPTS} -o ./setup-node ./cmd/setup-node
	${OPTS} go build ${BUILD_OPTS} -o ./hypervisor ./cmd/hypervisor

release: ## Build `skywire-visor`, `skywire-cli`, `hypervisor` and apps without -race flag
	${OPTS} go build ${BUILD_OPTS} -o ./skywire-visor ./cmd/skywire-visor
	${OPTS} go build ${BUILD_OPTS} -o ./skywire-cli  ./cmd/skywire-cli
	${OPTS} go build ${BUILD_OPTS} -o ./setup-node ./cmd/setup-node
	${OPTS} go build ${BUILD_OPTS} -o ./hypervisor ./cmd/hypervisor
	${OPTS} go build ${BUILD_OPTS} -o ./apps/skychat ./cmd/apps/skychat
	${OPTS} go build ${BUILD_OPTS} -o ./apps/helloworld ./cmd/apps/helloworld
	${OPTS} go build ${BUILD_OPTS} -o ./apps/skysocks ./cmd/apps/skysocks
	${OPTS} go build ${BUILD_OPTS} -o ./apps/skysocks-client  ./cmd/apps/skysocks-client
	${OPTS} go build ${BUILD_OPTS} -o ./apps/vpn-server ./cmd/apps/vpn-server
	${OPTS} go build ${BUILD_OPTS} -o ./apps/vpn-client ./cmd/apps/vpn-client

github-release: ## Create a GitHub release
	goreleaser --rm-dist

# Manager UI
install-deps-ui:  ## Install the UI dependencies
	cd $(MANAGER_UI_DIR) && npm ci

lint-ui:  ## Lint the UI code
	cd $(MANAGER_UI_DIR) && npm run lint

build-ui:  ## Builds the UI
	cd $(MANAGER_UI_DIR) && npm run build
	mkdir -p ${PWD}/bin
	${OPTS} GOBIN=${PWD}/bin go get github.com/rakyll/statik
	${PWD}/bin/statik -src=$(MANAGER_UI_DIR)/dist -dest ./cmd/hypervisor -f

# Dockerized skywire-visor
docker-image: ## Build docker image `skywire-runner`
	docker image build --tag=skywire-runner --rm  - < skywire-runner.Dockerfile

docker-clean: ## Clean docker system: remove container ${DOCKER_NODE} and network ${DOCKER_NETWORK}
	-docker network rm ${DOCKER_NETWORK} 
	-docker container rm --force ${DOCKER_NODE}

docker-network: ## Create docker network ${DOCKER_NETWORK}
	-docker network create ${DOCKER_NETWORK}

docker-apps: ## Build apps binaries for dockerized skywire-visor. `go build` with  ${DOCKER_OPTS}
	-${DOCKER_OPTS} go build -race -o ./visor/apps/skychat ./cmd/apps/skychat
	-${DOCKER_OPTS} go build -race -o ./visor/apps/helloworld ./cmd/apps/helloworld
	-${DOCKER_OPTS} go build -race -o ./visor/apps/skysocks ./cmd/apps/skysocks
	-${DOCKER_OPTS} go build -race -o ./visor/apps/skysocks-client  ./cmd/apps/skysocks-client

docker-bin: ## Build `skywire-visor`, `skywire-cli`, `hypervisor`. `go build` with  ${DOCKER_OPTS}
	${DOCKER_OPTS} go build -race -o ./visor/skywire-visor ./cmd/skywire-visor

docker-volume: dep docker-apps docker-bin bin  ## Prepare docker volume for dockerized skywire-visor
	-${DOCKER_OPTS} go build  -o ./docker/skywire-services/setup-node ./cmd/setup-node
	-./skywire-cli visor gen-config -o  ./skywire-visor/skywire.json -r
	perl -pi -e 's/localhost//g' ./visor/skywire.json # To make visor accessible from outside with skywire-cli

docker-run: docker-clean docker-image docker-network docker-volume ## Run dockerized skywire-visor ${DOCKER_NODE} in image ${DOCKER_IMAGE} with network ${DOCKER_NETWORK}
	docker run -it -v $(shell pwd)/visor:/sky --network=${DOCKER_NETWORK} \
		--name=${DOCKER_NODE} ${DOCKER_IMAGE} bash -c "cd /sky && ./skywire-visor skywire.json"

docker-setup-node:	## Runs setup-node in detached state in ${DOCKER_NETWORK}
	-docker container rm setup-node -f
	docker run -d --network=${DOCKER_NETWORK}  	\
	 				--name=setup-node	\
	 				--hostname=setup-node	skywire-services \
					  bash -c "./setup-node setup-node.json"

docker-stop: ## Stop running dockerized skywire-visor ${DOCKER_NODE}
	-docker container stop ${DOCKER_NODE}

docker-rerun: docker-stop
	-./skywire-cli gen-config -o ./visor/skywire.json -r
	perl -pi -e 's/localhost//g' ./visor/skywire.json # To make visor accessible from outside with skywire-cli
	${DOCKER_OPTS} go build -race -o ./visor/skywire-visor ./cmd/skywire-visor
	docker container start -i ${DOCKER_NODE}

run-syslog: ## Run syslog-ng in docker. Logs are mounted under /tmp/syslog
	-rm -rf /tmp/syslog
	-mkdir -p /tmp/syslog
	-docker container rm syslog-ng -f
	docker run -d -p 514:514/udp  -v /tmp/syslog:/var/log  --name syslog-ng balabit/syslog-ng:latest 

mod-comm: ## Comments the 'replace' rule in go.mod
	./ci_scripts/go_mod_replace.sh comment go.mod

mod-uncomm: ## Uncomments the 'replace' rule in go.mod
	./ci_scripts/go_mod_replace.sh uncomment go.mod

help:
	@grep -E '^[a-zA-Z_-]+:.*?## .*$$' $(MAKEFILE_LIST) | awk 'BEGIN {FS = ":.*?## "}; {printf "\033[36m%-30s\033[0m %s\n", $$1, $$2}'
	<|MERGE_RESOLUTION|>--- conflicted
+++ resolved
@@ -1,13 +1,8 @@
 .DEFAULT_GOAL := help
-<<<<<<< HEAD
+
 .PHONY : check lint lint-extra install-linters dep test
-.PHONY : build  clean install  format  bin
-.PHONY : host-apps bin 
-=======
-.PHONY : check lint install-linters dep test
-.PHONY : build  clean install format bin
+.PHONY : build clean install format  bin
 .PHONY : host-apps bin
->>>>>>> 62cb7b87
 .PHONY : run stop config
 .PHONY : docker-image docker-clean docker-network
 .PHONY : docker-apps docker-bin docker-volume
