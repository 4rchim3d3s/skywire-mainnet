.DEFAULT_GOAL := help
.PHONY : check lint install-linters dep test 
.PHONY : build  clean install  format  bin
.PHONY : host-apps bin 
.PHONY : run stop config
.PHONY : docker-image  docker-clean docker-network  
.PHONY : docker-apps docker-bin docker-volume 
.PHONY : docker-run docker-stop     

VERSION := $(shell git describe)

RFC_3339 := "+%Y-%m-%dT%H:%M:%SZ"
DATE := $(shell date -u $(RFC_3339))
COMMIT := $(shell git rev-list -1 HEAD)

PROJECT_BASE := github.com/SkycoinProject/skywire-mainnet
OPTS?=GO111MODULE=on
DOCKER_IMAGE?=skywire-runner # docker image to use for running skywire-visor.`golang`, `buildpack-deps:stretch-scm`  is OK too
DOCKER_NETWORK?=SKYNET 
DOCKER_NODE?=SKY01
DOCKER_OPTS?=GO111MODULE=on GOOS=linux # go options for compiling for docker container

TEST_OPTS_BASE:=-cover -timeout=5m

RACE_FLAG:=-race
GOARCH:=$(shell go env GOARCH)

ifneq (,$(findstring 64,$(GOARCH)))
    TEST_OPTS_BASE:=$(TEST_OPTS_BASE) $(RACE_FLAG)
endif

# TODO: Remove after https://github.com/etcd-io/bbolt/pull/201 is closed.
DISABLE_CHECKPTR_FLAG:=-gcflags=all=-d=checkptr=0
GO_VERSION:=$(shell go version)

ifneq (,$(findstring go1.14,$(GO_VERSION)))
    TEST_OPTS_BASE:=$(TEST_OPTS_BASE) $(DISABLE_CHECKPTR_FLAG)
endif

TEST_OPTS_NOCI:=-$(TEST_OPTS_BASE) -v
TEST_OPTS:=$(TEST_OPTS_BASE) -tags no_ci

BUILDINFO_PATH := $(PROJECT_BASE)/pkg/util/buildinfo

BUILDINFO_VERSION := -X $(BUILDINFO_PATH).version=$(VERSION)
BUILDINFO_DATE := -X $(BUILDINFO_PATH).date=$(DATE)
BUILDINFO_COMMIT := -X $(BUILDINFO_PATH).commit=$(COMMIT)

BUILDINFO?=-ldflags="$(BUILDINFO_VERSION) $(BUILDINFO_DATE) $(BUILDINFO_COMMIT)"

BUILD_OPTS?=$(BUILDINFO)

check: lint test ## Run linters and tests

build: dep host-apps bin ## Install dependencies, build apps and binaries. `go build` with ${OPTS} 

run: stop build	config  ## Run skywire-visor on host
	./skywire-visor skywire.json

stop: ## Stop running skywire-visor on host
	-bash -c "kill $$(ps aux |grep '[s]kywire-visor' |awk '{print $$2}')"

config: ## Generate skywire.json
	-./skywire-cli visor gen-config -o  ./skywire.json -r

clean: ## Clean project: remove created binaries and apps
	-rm -rf ./apps
	-rm -f ./skywire-visor ./skywire-cli ./setup-node ./hypervisor

<<<<<<< HEAD
install: ## Install `skywire-visor`, `skywire-cli`, `hypervisor`, `dmsgpty`
	${OPTS} go install ./cmd/skywire-visor ./cmd/skywire-cli ./cmd/setup-node ./cmd/hypervisor ./cmd/dmsgpty
=======
install: ## Install `skywire-visor`, `skywire-cli`, `setup-node`, `hypervisor`
	${OPTS} go install ${BUILD_OPTS} ./cmd/skywire-visor ./cmd/skywire-cli ./cmd/setup-node ./cmd/hypervisor
>>>>>>> 14af5342

rerun: stop
	${OPTS} go build -race -o ./skywire-visor ./cmd/skywire-visor
	-./skywire-cli visor gen-config -o  ./skywire.json -r
	perl -pi -e 's/localhost//g' ./skywire.json
	./skywire-visor skywire.json


lint: ## Run linters. Use make install-linters first	
	${OPTS} golangci-lint run -c .golangci.yml ./...
	# The govet version in golangci-lint is out of date and has spurious warnings, run it separately
	${OPTS} go vet -all ./...

vendorcheck:  ## Run vendorcheck
	GO111MODULE=off vendorcheck ./internal/... 
	GO111MODULE=off vendorcheck ./pkg/... 
	GO111MODULE=off vendorcheck ./cmd/apps/... 
	GO111MODULE=off vendorcheck ./cmd/hypervisor/...
	GO111MODULE=off vendorcheck ./cmd/setup-node/... 
	GO111MODULE=off vendorcheck ./cmd/skywire-cli/... 
	GO111MODULE=off vendorcheck ./cmd/skywire-visor/...
<<<<<<< HEAD

=======
>>>>>>> 14af5342

test: ## Run tests
	-go clean -testcache &>/dev/null
	${OPTS} go test ${TEST_OPTS} ./internal/...
	${OPTS} go test ${TEST_OPTS} ./pkg/...

test-no-ci: ## Run no_ci tests
	-go clean -testcache
	${OPTS} go test ${TEST_OPTS_NOCI} ./pkg/transport/... -run "TCP|PubKeyTable"

install-linters: ## Install linters
	- VERSION=1.23.1 ./ci_scripts/install-golangci-lint.sh
	# GO111MODULE=off go get -u github.com/FiloSottile/vendorcheck
	# For some reason this install method is not recommended, see https://github.com/golangci/golangci-lint#install
	# However, they suggest `curl ... | bash` which we should not do
	# ${OPTS} go get -u github.com/golangci/golangci-lint/cmd/golangci-lint
	${OPTS} go get -u golang.org/x/tools/cmd/goimports

format: ## Formats the code. Must have goimports installed (use make install-linters).
	${OPTS} goimports -w -local ${PROJECT_BASE} ./pkg
	${OPTS} goimports -w -local ${PROJECT_BASE} ./cmd
	${OPTS} goimports -w -local ${PROJECT_BASE} ./internal

dep: ## Sorts dependencies
	${OPTS} go mod vendor -v

# Apps 
host-apps: ## Build app 
<<<<<<< HEAD
	${OPTS} go build ${BUILD_OPTS} -o ./apps/skychat.v1.0 ./cmd/apps/skychat	
	${OPTS} go build ${BUILD_OPTS} -o ./apps/helloworld.v1.0 ./cmd/apps/helloworld
	${OPTS} go build ${BUILD_OPTS} -o ./apps/socksproxy.v1.0 ./cmd/apps/therealproxy
	${OPTS} go build ${BUILD_OPTS} -o ./apps/socksproxy-client.v1.0  ./cmd/apps/therealproxy-client

# Bin 
bin: ## Build `skywire-visor`, `skywire-cli`, `hypervisor`, `dmsgpty`
=======
	${OPTS} go build ${BUILD_OPTS} -o ./apps/skychat ./cmd/apps/skychat	
	${OPTS} go build ${BUILD_OPTS} -o ./apps/helloworld ./cmd/apps/helloworld
	${OPTS} go build ${BUILD_OPTS} -o ./apps/skysocks ./cmd/apps/skysocks
	${OPTS} go build ${BUILD_OPTS} -o ./apps/skysocks-client  ./cmd/apps/skysocks-client

# Bin 
bin: ## Build `skywire-visor`, `skywire-cli`, `hypervisor`
>>>>>>> 14af5342
	${OPTS} go build ${BUILD_OPTS} -o ./skywire-visor ./cmd/skywire-visor
	${OPTS} go build ${BUILD_OPTS} -o ./skywire-cli  ./cmd/skywire-cli
	${OPTS} go build ${BUILD_OPTS} -o ./setup-node ./cmd/setup-node
	${OPTS} go build ${BUILD_OPTS} -o ./hypervisor ./cmd/hypervisor
<<<<<<< HEAD
	${OPTS} go build ${BUILD_OPTS} -o ./dmsgpty ./cmd/dmsgpty

release: ## Build `skywire-visor`, `skywire-cli`, `hypervisor` and apps without -race flag
	${OPTS} go build -o ./skywire-visor ./cmd/skywire-visor
	${OPTS} go build -o ./skywire-cli  ./cmd/skywire-cli
	${OPTS} go build -o ./setup-node ./cmd/setup-node
	${OPTS} go build -o ./hypervisor ./cmd/hypervisor
	${OPTS} go build -o ./apps/skychat.v1.0 ./cmd/apps/skychat
	${OPTS} go build -o ./apps/helloworld.v1.0 ./cmd/apps/helloworld
	${OPTS} go build -o ./apps/socksproxy.v1.0 ./cmd/apps/therealproxy
	${OPTS} go build -o ./apps/socksproxy-client.v1.0  ./cmd/apps/therealproxy-client
=======

release: ## Build `skywire-visor`, `skywire-cli`, `hypervisor` and apps without -race flag
	${OPTS} go build ${BUILD_OPTS} -o ./skywire-visor ./cmd/skywire-visor
	${OPTS} go build ${BUILD_OPTS} -o ./skywire-cli  ./cmd/skywire-cli
	${OPTS} go build ${BUILD_OPTS} -o ./setup-node ./cmd/setup-node
	${OPTS} go build ${BUILD_OPTS} -o ./hypervisor ./cmd/hypervisor
	${OPTS} go build ${BUILD_OPTS} -o ./apps/skychat ./cmd/apps/skychat
	${OPTS} go build ${BUILD_OPTS} -o ./apps/helloworld ./cmd/apps/helloworld
	${OPTS} go build ${BUILD_OPTS} -o ./apps/skysocks ./cmd/apps/skysocks
	${OPTS} go build ${BUILD_OPTS} -o ./apps/skysocks-client  ./cmd/apps/skysocks-client

github-release: ## Create a GitHub release
	goreleaser --rm-dist
>>>>>>> 14af5342

# Dockerized skywire-visor
docker-image: ## Build docker image `skywire-runner`
	docker image build --tag=skywire-runner --rm  - < skywire-runner.Dockerfile

docker-clean: ## Clean docker system: remove container ${DOCKER_NODE} and network ${DOCKER_NETWORK}
	-docker network rm ${DOCKER_NETWORK} 
	-docker container rm --force ${DOCKER_NODE}

docker-network: ## Create docker network ${DOCKER_NETWORK}
	-docker network create ${DOCKER_NETWORK}

docker-apps: ## Build apps binaries for dockerized skywire-visor. `go build` with  ${DOCKER_OPTS}
<<<<<<< HEAD
	-${DOCKER_OPTS} go build -race -o ./node/apps/skychat.v1.0 ./cmd/apps/skychat
	-${DOCKER_OPTS} go build -race -o ./node/apps/helloworld.v1.0 ./cmd/apps/helloworld
	-${DOCKER_OPTS} go build -race -o ./node/apps/socksproxy.v1.0 ./cmd/apps/therealproxy
	-${DOCKER_OPTS} go build -race -o ./node/apps/socksproxy-client.v1.0  ./cmd/apps/therealproxy-client

docker-bin: ## Build `skywire-visor`, `skywire-cli`, `hypervisor`. `go build` with  ${DOCKER_OPTS}
	${DOCKER_OPTS} go build -race -o ./node/skywire-visor ./cmd/skywire-visor
=======
	-${DOCKER_OPTS} go build -race -o ./visor/apps/skychat ./cmd/apps/skychat
	-${DOCKER_OPTS} go build -race -o ./visor/apps/helloworld ./cmd/apps/helloworld
	-${DOCKER_OPTS} go build -race -o ./visor/apps/skysocks ./cmd/apps/skysocks
	-${DOCKER_OPTS} go build -race -o ./visor/apps/skysocks-client  ./cmd/apps/skysocks-client

docker-bin: ## Build `skywire-visor`, `skywire-cli`, `hypervisor`. `go build` with  ${DOCKER_OPTS}
	${DOCKER_OPTS} go build -race -o ./visor/skywire-visor ./cmd/skywire-visor
>>>>>>> 14af5342

docker-volume: dep docker-apps docker-bin bin  ## Prepare docker volume for dockerized skywire-visor
	-${DOCKER_OPTS} go build  -o ./docker/skywire-services/setup-node ./cmd/setup-node
	-./skywire-cli visor gen-config -o  ./skywire-visor/skywire.json -r
	perl -pi -e 's/localhost//g' ./visor/skywire.json # To make visor accessible from outside with skywire-cli

docker-run: docker-clean docker-image docker-network docker-volume ## Run dockerized skywire-visor ${DOCKER_NODE} in image ${DOCKER_IMAGE} with network ${DOCKER_NETWORK}
	docker run -it -v $(shell pwd)/visor:/sky --network=${DOCKER_NETWORK} \
		--name=${DOCKER_NODE} ${DOCKER_IMAGE} bash -c "cd /sky && ./skywire-visor skywire.json"

docker-setup-node:	## Runs setup-node in detached state in ${DOCKER_NETWORK}
	-docker container rm setup-node -f
	docker run -d --network=${DOCKER_NETWORK}  	\
	 				--name=setup-node	\
	 				--hostname=setup-node	skywire-services \
					  bash -c "./setup-node setup-node.json"

docker-stop: ## Stop running dockerized skywire-visor ${DOCKER_NODE}
	-docker container stop ${DOCKER_NODE}

docker-rerun: docker-stop
	-./skywire-cli gen-config -o ./visor/skywire.json -r
	perl -pi -e 's/localhost//g' ./visor/skywire.json # To make visor accessible from outside with skywire-cli
	${DOCKER_OPTS} go build -race -o ./visor/skywire-visor ./cmd/skywire-visor
	docker container start -i ${DOCKER_NODE}

run-syslog: ## Run syslog-ng in docker. Logs are mounted under /tmp/syslog
	-rm -rf /tmp/syslog
	-mkdir -p /tmp/syslog
	-docker container rm syslog-ng -f
	docker run -d -p 514:514/udp  -v /tmp/syslog:/var/log  --name syslog-ng balabit/syslog-ng:latest 

<<<<<<< HEAD

integration-startup: ## Starts up the required transports between `skywire-visor`s of interactive testing environment
	./integration/startup.sh

integration-teardown: ## Tears down all saved configs and states of integration executables
	./integration/tear-down.sh

integration-run-generic: ## Runs the generic interactive testing environment
	./integration/run-generic-env.sh

integration-run-messaging: ## Runs the messaging interactive testing environment
	./integration/run-messaging-env.sh

integration-run-proxy: ## Runs the proxy interactive testing environment
	./integration/run-proxy-env.sh

=======
>>>>>>> 14af5342
mod-comm: ## Comments the 'replace' rule in go.mod
	./ci_scripts/go_mod_replace.sh comment go.mod

mod-uncomm: ## Uncomments the 'replace' rule in go.mod
	./ci_scripts/go_mod_replace.sh uncomment go.mod

help:
	@grep -E '^[a-zA-Z_-]+:.*?## .*$$' $(MAKEFILE_LIST) | awk 'BEGIN {FS = ":.*?## "}; {printf "\033[36m%-30s\033[0m %s\n", $$1, $$2}'
	<|MERGE_RESOLUTION|>--- conflicted
+++ resolved
@@ -67,13 +67,8 @@
 	-rm -rf ./apps
 	-rm -f ./skywire-visor ./skywire-cli ./setup-node ./hypervisor
 
-<<<<<<< HEAD
-install: ## Install `skywire-visor`, `skywire-cli`, `hypervisor`, `dmsgpty`
-	${OPTS} go install ./cmd/skywire-visor ./cmd/skywire-cli ./cmd/setup-node ./cmd/hypervisor ./cmd/dmsgpty
-=======
 install: ## Install `skywire-visor`, `skywire-cli`, `setup-node`, `hypervisor`
 	${OPTS} go install ${BUILD_OPTS} ./cmd/skywire-visor ./cmd/skywire-cli ./cmd/setup-node ./cmd/hypervisor
->>>>>>> 14af5342
 
 rerun: stop
 	${OPTS} go build -race -o ./skywire-visor ./cmd/skywire-visor
@@ -95,10 +90,6 @@
 	GO111MODULE=off vendorcheck ./cmd/setup-node/... 
 	GO111MODULE=off vendorcheck ./cmd/skywire-cli/... 
 	GO111MODULE=off vendorcheck ./cmd/skywire-visor/...
-<<<<<<< HEAD
-
-=======
->>>>>>> 14af5342
 
 test: ## Run tests
 	-go clean -testcache &>/dev/null
@@ -127,40 +118,17 @@
 
 # Apps 
 host-apps: ## Build app 
-<<<<<<< HEAD
-	${OPTS} go build ${BUILD_OPTS} -o ./apps/skychat.v1.0 ./cmd/apps/skychat	
-	${OPTS} go build ${BUILD_OPTS} -o ./apps/helloworld.v1.0 ./cmd/apps/helloworld
-	${OPTS} go build ${BUILD_OPTS} -o ./apps/socksproxy.v1.0 ./cmd/apps/therealproxy
-	${OPTS} go build ${BUILD_OPTS} -o ./apps/socksproxy-client.v1.0  ./cmd/apps/therealproxy-client
-
-# Bin 
-bin: ## Build `skywire-visor`, `skywire-cli`, `hypervisor`, `dmsgpty`
-=======
-	${OPTS} go build ${BUILD_OPTS} -o ./apps/skychat ./cmd/apps/skychat	
+	${OPTS} go build ${BUILD_OPTS} -o ./apps/skychat ./cmd/apps/skychat
 	${OPTS} go build ${BUILD_OPTS} -o ./apps/helloworld ./cmd/apps/helloworld
 	${OPTS} go build ${BUILD_OPTS} -o ./apps/skysocks ./cmd/apps/skysocks
 	${OPTS} go build ${BUILD_OPTS} -o ./apps/skysocks-client  ./cmd/apps/skysocks-client
 
 # Bin 
 bin: ## Build `skywire-visor`, `skywire-cli`, `hypervisor`
->>>>>>> 14af5342
 	${OPTS} go build ${BUILD_OPTS} -o ./skywire-visor ./cmd/skywire-visor
 	${OPTS} go build ${BUILD_OPTS} -o ./skywire-cli  ./cmd/skywire-cli
 	${OPTS} go build ${BUILD_OPTS} -o ./setup-node ./cmd/setup-node
 	${OPTS} go build ${BUILD_OPTS} -o ./hypervisor ./cmd/hypervisor
-<<<<<<< HEAD
-	${OPTS} go build ${BUILD_OPTS} -o ./dmsgpty ./cmd/dmsgpty
-
-release: ## Build `skywire-visor`, `skywire-cli`, `hypervisor` and apps without -race flag
-	${OPTS} go build -o ./skywire-visor ./cmd/skywire-visor
-	${OPTS} go build -o ./skywire-cli  ./cmd/skywire-cli
-	${OPTS} go build -o ./setup-node ./cmd/setup-node
-	${OPTS} go build -o ./hypervisor ./cmd/hypervisor
-	${OPTS} go build -o ./apps/skychat.v1.0 ./cmd/apps/skychat
-	${OPTS} go build -o ./apps/helloworld.v1.0 ./cmd/apps/helloworld
-	${OPTS} go build -o ./apps/socksproxy.v1.0 ./cmd/apps/therealproxy
-	${OPTS} go build -o ./apps/socksproxy-client.v1.0  ./cmd/apps/therealproxy-client
-=======
 
 release: ## Build `skywire-visor`, `skywire-cli`, `hypervisor` and apps without -race flag
 	${OPTS} go build ${BUILD_OPTS} -o ./skywire-visor ./cmd/skywire-visor
@@ -174,7 +142,6 @@
 
 github-release: ## Create a GitHub release
 	goreleaser --rm-dist
->>>>>>> 14af5342
 
 # Dockerized skywire-visor
 docker-image: ## Build docker image `skywire-runner`
@@ -188,15 +155,6 @@
 	-docker network create ${DOCKER_NETWORK}
 
 docker-apps: ## Build apps binaries for dockerized skywire-visor. `go build` with  ${DOCKER_OPTS}
-<<<<<<< HEAD
-	-${DOCKER_OPTS} go build -race -o ./node/apps/skychat.v1.0 ./cmd/apps/skychat
-	-${DOCKER_OPTS} go build -race -o ./node/apps/helloworld.v1.0 ./cmd/apps/helloworld
-	-${DOCKER_OPTS} go build -race -o ./node/apps/socksproxy.v1.0 ./cmd/apps/therealproxy
-	-${DOCKER_OPTS} go build -race -o ./node/apps/socksproxy-client.v1.0  ./cmd/apps/therealproxy-client
-
-docker-bin: ## Build `skywire-visor`, `skywire-cli`, `hypervisor`. `go build` with  ${DOCKER_OPTS}
-	${DOCKER_OPTS} go build -race -o ./node/skywire-visor ./cmd/skywire-visor
-=======
 	-${DOCKER_OPTS} go build -race -o ./visor/apps/skychat ./cmd/apps/skychat
 	-${DOCKER_OPTS} go build -race -o ./visor/apps/helloworld ./cmd/apps/helloworld
 	-${DOCKER_OPTS} go build -race -o ./visor/apps/skysocks ./cmd/apps/skysocks
@@ -204,7 +162,6 @@
 
 docker-bin: ## Build `skywire-visor`, `skywire-cli`, `hypervisor`. `go build` with  ${DOCKER_OPTS}
 	${DOCKER_OPTS} go build -race -o ./visor/skywire-visor ./cmd/skywire-visor
->>>>>>> 14af5342
 
 docker-volume: dep docker-apps docker-bin bin  ## Prepare docker volume for dockerized skywire-visor
 	-${DOCKER_OPTS} go build  -o ./docker/skywire-services/setup-node ./cmd/setup-node
@@ -237,25 +194,6 @@
 	-docker container rm syslog-ng -f
 	docker run -d -p 514:514/udp  -v /tmp/syslog:/var/log  --name syslog-ng balabit/syslog-ng:latest 
 
-<<<<<<< HEAD
-
-integration-startup: ## Starts up the required transports between `skywire-visor`s of interactive testing environment
-	./integration/startup.sh
-
-integration-teardown: ## Tears down all saved configs and states of integration executables
-	./integration/tear-down.sh
-
-integration-run-generic: ## Runs the generic interactive testing environment
-	./integration/run-generic-env.sh
-
-integration-run-messaging: ## Runs the messaging interactive testing environment
-	./integration/run-messaging-env.sh
-
-integration-run-proxy: ## Runs the proxy interactive testing environment
-	./integration/run-proxy-env.sh
-
-=======
->>>>>>> 14af5342
 mod-comm: ## Comments the 'replace' rule in go.mod
 	./ci_scripts/go_mod_replace.sh comment go.mod
 
